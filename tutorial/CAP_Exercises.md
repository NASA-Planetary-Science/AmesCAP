--- conflicted
+++ resolved
@@ -4,18 +4,14 @@
 <!-- TOC titleSize:2 tabSpaces:2 depthFrom:1 depthTo:6 withLinks:1 updateOnSave:1 orderedList:0 skip:0 title:1 charForUnorderedList:* -->
 ## Table of Contents
 * [Practical: The Community Analysis Pipeline (CAP)](#practical-the-community-analysis-pipeline-cap)
-<<<<<<< HEAD
   * [Begin by Activating CAP](#begin-by-activating-cap)
       * [*[(Return to Top)](#table-of-contents)*](#return-to-toptable-of-contents)
-=======
->>>>>>> 52c90fe1
   * [1. Retrieving Data](#1-retrieving-data)
     * [1.1 Download MGCM Output with `MarsPull.py`](#11-download-mgcm-output-with-marspullpy)
       * [Skip this if you have done it already!](#skip-this-if-you-have-done-it-already)
       * [If you have any `fort.11` files **other than the ones listed above** in **either** directory, **delete** them.](#if-you-have-any-fort11-files-other-than-the-ones-listed-above-in-either-directory-delete-them)
       * [*[(Return to Top)](#table-of-contents)*](#return-to-toptable-of-contents)
   * [2. File Manipulations](#2-file-manipulations)
-<<<<<<< HEAD
       * [*[(Return to Top)](#table-of-contents)*](#return-to-toptable-of-contents)
     * [2.1 Convert the `fort.11` files into `netCDF` files](#21-convert-the-fort11-files-into-netcdf-files)
       * [*[(Return to Top)](#table-of-contents)*](#return-to-toptable-of-contents)
@@ -67,34 +63,6 @@
       * [*[(Return to Top)](#table-of-contents)*](#return-to-toptable-of-contents)
   * [That's a Wrap!](#thats-a-wrap)
       * [*[(Return to Top)](#table-of-contents)*](#return-to-toptable-of-contents)
-=======
-      * [2.1 `fort.11` to `netCDF` Conversion](#21-convert-the-fort11-files-into-netcdf-files)
-      * [2.2 Interpolate `atmos_average` to standard pressure](#22-interpolate-atmos_average-to-standard-pressure-coordinates)
-      * [2.3 Add `msf` to `atmos_average_pstd`](#23-add-mass-stream-function-msf-to-the-pressure-interpolated-file)
-      * [2.4 Add `rho` and `zfull` to `atmos_average`](#24-add-density-rho-and-mid-point-altitude-zfull-to-atmos_average)
-      * [2.5 Interpolate `atmos_average` to standard altitude](#25-interpolate-atmos_average-to-standard-altitude)
-      * [2.6 Time-Shift & Pressure-Interpolate the Diurn File](#26-time-shift-and-pressure-interpolate-the-diurn-file)
-      * [2.7 Apply a Low-Pass Filter (`-lpf`) to the `daily` File](#27-Apply-a-low-pass-filter--lpf-to-the-surface-pressure-ps-and-temperature-ts-in-the-daily-file)
-      * [2.8 Vertical Differentiation](#28-estimate-the-magnitude-of-the-wind-shear-using-cap)
-      * [2.9 Column Integration](#29-calculate-the-column-integrated-dust-water-ice-and-water-vapor-mixing-ratios-in-the-daily-file)
-      * [2.10 Determine the Minimum, Mean, and Maximum Near-Surface Temperatures](#210-display-the-values-of-pfull-then-display-the-minimum-mean-and-maximum-near-surface-temperatures-temp-over-the-globe)
-      * [2.1b (`/ACTIVECLDS`) `fort.11` to `netCDF` Conversion](#21b-for-activeclds-convert-fort11-files-into-netcdf-files)
-      * [2.2b (`/ACTIVECLDS`) Interpolate `atmos_average` to standard pressure](#22b-for-activeclds-interpolate-atmos_average-to-standard-pressure)
-      * [2.5b (`/ACTIVECLDS`) Interpolate `atmos_average` to standard altitude](#25b-for-activeclds-interpolate-atmos_average-to-standard-altitude)
-  * [Break!](#break)
-  * [3. Plotting Routines](#3-plotting-routines)
-      * [3.1 Global Map: Surface Albedo and Topography](#31-create-a-global-map-of-surface-albedo-alb-with-topography-zsurf-contoured-on-top)
-      * [3.2 Zonal Mean Zonal Wind Cross-Section: RIC](#32-plot-the-zonal-mean-zonal-wind-cross-section-at-ls270-using-altitude-as-the-vertical-coordinate)
-      * [3.3 Zonal Mean Zonal Wind Cross-Section: RAC](#33-add-the-same-plot-for-the-rac-case-to-the-same-page)
-      * [3.4 Overplot Temperatures](#34-overplot-temperature-in-solid-contours)
-      * [3.5 Surface Ice & Winds: `lon X lat`](#35-plot-the-surface-co2-ice-content-in-gm2-and-compute-and-plot-surface-wind-speed-from-the-u-and-v-winds)
-      * [3.6 Surface Ice & Winds: Improvements](#36-make-the-following-changes-to-the-plots-you-created-in-35)
-      * [3.7 Four Global Maps on One Page: `time X lat`](#37-create-the-following-zonal-mean-time-x-lat-plots-on-a-new-page)
-      * [3.8 Two Cross-Sections on One Page](#38-plot-the-following-two-cross-sections-lat-x-lev-on-the-same-page)
-      * [3.9 Zonal Mean Temperatures: RIC and RAC](#39-plot-zonal-mean-temperature-from-the-ric-and-rac-cases)
-      * [3.10 1D Temperature Profiles](#310-generate-two-1d-temperature-profiles-temp-from-the-ric-case)
-      * [3.11 Tidal Analysis](#311-plot-the-1d-filtered-and-unfiltered-surface-pressure-over-a-20-sol-period)
->>>>>>> 52c90fe1
 <!-- /TOC -->
 
 ***
@@ -133,11 +101,7 @@
 (amesGCM3)>$ pip install git+https://github.com/alex-kling/amesgcm.git --upgrade
 ```
 
-<<<<<<< HEAD
-Then, confirm that CAP's executibles are accessible by typing:
-=======
-Then, confirm that CAP's executibles are accessible by typing: 
->>>>>>> 52c90fe1
+Then, confirm that CAP's executables are accessible by typing:
 
 ```bash
 (amesGCM3)>$ MarsPull.py -h
@@ -646,23 +610,14 @@
 | Time v level         |`Plot 2D time x lev`  |
 | Any 1-D line plot    |`Plot 1D`             |
 
-<<<<<<< HEAD
 `MarsPlot` is customizable. Options include:
 - PDF or image format
-=======
-`MarsPlot` is customizable. Options include: 
-- PDF or image format 
->>>>>>> 52c90fe1
 - Landscape or portrait mode
 - 1+ plots per page
 - Overplotting is supported
 - Adjustible axes dimensions, colormaps, map projections, contour levels, etc.
 
-<<<<<<< HEAD
 **Plotting with CAP requires passing a template to `MarsPlot`.**
-=======
-**Plotting with CAP requires passing a template to `MarsPlot`.** 
->>>>>>> 52c90fe1
 
 Create the default template by typing:
 
@@ -670,11 +625,7 @@
 (amesGCM3)>$ MarsPlot.py -template
 ```
 
-<<<<<<< HEAD
 The template is called `Custom.in`. We will edit `Custom.in` to create various plots. **We highly recommend using a text editor that opens `Custom.in` in its own window.** Some options include: gvim, sublime text, atom, and pyzo.
-=======
-The template is called `Custom.in`. We will edit `Custom.in` to create various plots. **We highly recommend using a text editor that opens `Custom.in` in its own window.** Some options include: gvim, sublime text, atom, and pyzo. 
->>>>>>> 52c90fe1
 
 If you use vim, you just have to be familiar with copying and pasting in the terminal. You will also benefit from opening another terminal from which to run command-line calls.
 
@@ -878,19 +829,11 @@
 > <<<<<<| Plot 2D lon X lat = True |>>>>>>
 > Title    = Surface CO2 Ice (g/m2)
 > .. (etc) ..
-<<<<<<< HEAD
 >
 > <<<<<<| Plot 2D lon X lat = True |>>>>>>
 > Title    = Surface Wind Speed (m/s)
 > .. (etc) ..
 >
-=======
-> 
-> <<<<<<| Plot 2D lon X lat = True |>>>>>>
-> Title    = Surface Wind Speed (m/s)
-> .. (etc) ..
-> 
->>>>>>> 52c90fe1
 > HOLD OFF
 ```
 
@@ -901,11 +844,7 @@
 
 ### 3.6 Make the following changes to the plots you created in 3.5
 
-<<<<<<< HEAD
 For the surface CO2 ice plot:
-=======
-For the surface CO2 ice plot: 
->>>>>>> 52c90fe1
   - Set the Y axis limits to 60-90 N
   - Set the projection type to `Npole`
 
@@ -916,26 +855,16 @@
 
 
 
-<<<<<<< HEAD
-
-=======
->>>>>>> 52c90fe1
-
-
-#### *[(Return to Top)](#table-of-contents)*
-***
-
-#### *[(Return to Top)](#table-of-contents)*
-***
+
+
+
+#### *[(Return to Top)](#table-of-contents)*
+***
+
 
 
 ### 3.7 Create the following zonal mean `time X lat` plots on a new page
 
-<<<<<<< HEAD
-=======
-### 3.7 Create the following zonal mean `time X lat` plots on a new page
-
->>>>>>> 52c90fe1
 - Surface Temperature (`ts`). Set the colormap to `nipy_spectral`.
 - Column dust mass (`dst_mass_col`). Set the colormap to `Spectral_r`.
 - Column water ice mass (`ice_mass_col`). Set the colormap to `Spectral_r`.
@@ -950,7 +879,6 @@
 
 ```python
 > HOLD ON
-<<<<<<< HEAD
 >
 > <<<<<<| Plot 2D time X lat = True |>>>>>>
 > Title    = Zonal Mean Surface Temperature (K)
@@ -964,21 +892,6 @@
 > Title    = Zonal Mean Column Integrated Water Ice Mass (kg/m2)
 > .. (etc) ..
 >
-=======
-> 
-> <<<<<<| Plot 2D time X lat = True |>>>>>>
-> Title    = Zonal Mean Surface Temperature (K)
-> .. (etc) ..
-> 
-> <<<<<<| Plot 2D time X lat = True |>>>>>>
-> Title    = Zonal Mean Column Integrated Dust Mass (kg/m2)
-> .. (etc) ..
-> 
-> <<<<<<| Plot 2D time X lat = True |>>>>>>
-> Title    = Zonal Mean Column Integrated Water Ice Mass (kg/m2)
-> .. (etc) ..
-> 
->>>>>>> 52c90fe1
 > <<<<<<| Plot 2D time X lat = True |>>>>>>
 > Title    = 1Zonal Mean Column Integrated Water Vapor Mass (kg/m2)
 > .. (etc) ..
@@ -1004,11 +917,7 @@
   - Adjust the Y axis limits to 1,000-1 Pa
   - Overplot solid contours at `-100,-50,-10,-5,5,10,50,100` *(Hint: set both `Main Variable` and `2nd Variable` to `msf`)*
 
-<<<<<<< HEAD
 Zonal mean temperature (`temp`) at Ls=270°
-=======
-Zonal mean temperature (`temp`) at Ls=270° 
->>>>>>> 52c90fe1
   - Source from the same pressure-interpolated file
   - Overplot the zonal mean zonal wind (`ucomp`)
   - Adjust the Y axis limits to 1,000-1 Pa
@@ -1033,11 +942,7 @@
 > Main Variable  = [atmos_average_pstd.temp]-[atmos_average_pstd@2.temp]
 ```
 
-<<<<<<< HEAD
 - Set the minimum and maximum contour-fill intervals to 130 and 250, respectively, on the RIC and RAC plots
-=======
-- Set the minimum and maximum contour-fill intervals to 130 and 250, respectively, on the RIC and RAC plots 
->>>>>>> 52c90fe1
 - Set the colormap to `RdBu` for the difference plot
 - Set the minimum and maximum contour-fill intervals to -15 and 15, respectively, on the difference plot
 - For all three plots, set the vertical range to 1,000-1 Pa
@@ -1048,21 +953,12 @@
 
 
 
-<<<<<<< HEAD
-=======
-
-#### *[(Return to Top)](#table-of-contents)*
-***
->>>>>>> 52c90fe1
-
-#### *[(Return to Top)](#table-of-contents)*
-***
-
-<<<<<<< HEAD
+
+#### *[(Return to Top)](#table-of-contents)*
+***
+
 ### 3.10 Generate two 1D temperature profiles (`temp`) from the RIC case
 
-=======
->>>>>>> 52c90fe1
 Call `temp` from the `diurn_T_pstd` file, which is the time-shifted and pressure-interpolated version of the hourly file. Draw the 3 AM and 3 PM thermal profiles at `50°N, 150°E` at Ls=270°. 3 AM is index=`3`, 3 PM is index=`15`, so `Main Variable` will be set as:
 
 ```python
@@ -1094,15 +990,9 @@
 > <<<<<<| Plot 1D = True |>>>>>>
 > Main Variable    = var1
 > .. (etc) ..
-<<<<<<< HEAD
 >
 > ADD LINE
 >
-=======
-> 
-> ADD LINE
-> 
->>>>>>> 52c90fe1
 > <<<<<<| Plot 1D = True |>>>>>>
 > Main Variable    = var2
 > .. (etc) ..
