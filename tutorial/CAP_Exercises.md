![](./tutorial_images/Tutorial_Banner_Final.png)


<!-- TOC titleSize:2 tabSpaces:2 depthFrom:1 depthTo:6 withLinks:1 updateOnSave:1 orderedList:0 skip:0 title:1 charForUnorderedList:* -->
## Table of Contents
<<<<<<< HEAD
* [Practical: The Community Analysis Pipeline (CAP)](#practical-the-community-analysis-pipeline-cap)
=======
* [Practical: The Community Analysis Pipeline (CAP)](#the-community-analysis-pipeline-cap)
>>>>>>> 67b1f667
  * [1. Retrieving Data](#1-retrieving-data)
    * [1.1 Download MGCM output](#11-download-mgcm-output-with-marspullpy)
  * [2. File Manipulations](#2-file-manipulations)
      * [2.1 `fort.11` to `netCDF` Conversion](#21-convert-the-fort11-files-into-netcdf-files)
      * [2.2 Interpolate `atmos_average` to standard pressure](#22-interpolate-atmos_average-to-standard-pressure-coordinates)
      * [2.3 Add `msf` to `atmos_average_pstd`](#23-add-mass-stream-function-msf-to-the-pressure-interpolated-file)
      * [2.4 Add `rho` and `zfull` to `atmos_average`](#24-add-density-rho-and-mid-point-altitude-zfull-to-atmos_average)
      * [2.5 Interpolate `atmos_average` to standard altitude](#25-interpolate-atmos_average-to-standard-altitude)
      * [2.6 Time-Shift & Pressure-Interpolate the Diurn File](#26-time-shift-and-pressure-interpolate-the-diurn-file)
      * [2.7 Apply a Low-Pass Filter (`-lpf`) to the `daily` File](#27-Apply-a-low-pass-filter--lpf-to-the-surface-pressure-ps-and-temperature-ts-in-the-daily-file)
      * [2.8 Vertical Differentiation](#28-estimate-the-magnitude-of-the-wind-shear-using-cap)
      * [2.9 Column Integration](#29-calculate-the-column-integrated-dust-water-ice-and-water-vapor-mixing-ratios-in-the-daily-file)
      * [2.10 Determine the Minimum, Mean, and Maximum Near-Surface Temperatures](#210-display-the-values-of-pfull-then-display-the-minimum-mean-and-maximum-near-surface-temperatures-temp-over-the-globe)
      * [2.1b (`/ACTIVECLDS`) `fort.11` to `netCDF` Conversion](#21b-for-activeclds-convert-fort11-files-into-netcdf-files)
      * [2.2b (`/ACTIVECLDS`) Interpolate `atmos_average` to standard pressure](#22b-for-activeclds-interpolate-atmos_average-to-standard-pressure)
      * [2.5b (`/ACTIVECLDS`) Interpolate `atmos_average` to standard altitude](#25b-for-activeclds-interpolate-atmos_average-to-standard-altitude)
  * [Break!](#break)
  * [3. Plotting Routines](#3-plotting-routines)
      * [3.1 Global Map: Surface Albedo and Topography](#31-create-a-global-map-of-surface-albedo-alb-with-topography-zsurf-contoured-on-top)
      * [3.2 Zonal Mean Zonal Wind Cross-Section: RIC](#32-plot-the-zonal-mean-zonal-wind-cross-section-at-ls270-using-altitude-as-the-vertical-coordinate)
      * [3.3 Zonal Mean Zonal Wind Cross-Section: RAC](#33-add-the-same-plot-for-the-rac-case-to-the-same-page)
      * [3.4 Overplot Temperatures](#34-overplot-temperature-in-solid-contours)
      * [3.5 Surface Ice & Winds: `lon X lat`](#35-plot-the-surface-co2-ice-content-in-gm2-and-compute-and-plot-surface-wind-speed-from-the-u-and-v-winds)
      * [3.6 Surface Ice & Winds: Improvements](#36-make-the-following-changes-to-the-plots-you-created-in-35)
      * [3.7 Four Global Maps on One Page: `time X lat`](#37-create-the-following-zonal-mean-time-x-lat-plots-on-a-new-page)
      * [3.8 Two Cross-Sections on One Page](#38-plot-the-following-two-cross-sections-lat-x-lev-on-the-same-page)
      * [3.9 Zonal Mean Temperatures: RIC and RAC](#39-plot-zonal-mean-temperature-from-the-ric-and-rac-cases)
      * [3.10 1D Temperature Profiles](#310-generate-two-1d-temperature-profiles-temp-from-the-ric-case)
      * [3.11 Tidal Analysis](#311-plot-the-1d-filtered-and-unfiltered-surface-pressure-over-a-20-sol-period)
<!-- /TOC -->

***

# Practical: The Community Analysis Pipeline (CAP)

**Recap:** CAP is a Python toolkit designed to simplify post-processing and plotting MGCM output. CAP consists of five Python executibles:

1. `MarsPull.py` for accessing MGCM output
2. `MarsFiles.py` for reducing the files
3. `MarsVars.py` for performing variable operations
4. `MarsInterp.py` for interpolating the vertical grid
5. `MarsPlot.py` for visualizing the MGCM output

It is useful to divide these functions into three categories and explore them in order:

1. [Retrieving Data](#1-retrieving-data) -> `MarsPull.py`
2. [File Manipulations](#2-file-manipulations) -> `MarsFiles.py`, `MarsVars.py`, & `MarsInterp.py`
3. [Plotting Routines](#3-plotting-routines) -> `MarsPlot.py`

You already have experience using `MarsPull.py` for retrieving data, which was covered at the end of [CAP_Install.md](https://github.com/alex-kling/amesgcm/blob/master/tutorial/CAP_Install.md). We will build on that knowledge in this tutorial. You may revisit the installation instructions at any time during the tutorial.

## Begin by Activating CAP

As always with CAP, you must activate the `amesGCM3` virtual environment to access the Python executibles:

```bash
(local)>$ source ~/amesGCM3/bin/activate      # bash
(local)>$ source ~/amesGCM3/bin/activate.csh  # csh/tcsh
# ................... OR ...................
(local)>$ source ~/amesGCM3/scripts/activate  # Windows
```
Your prompt should change to confirm you're in the virtual environment. Confirm that CAP's executibles are accessible by typing: 

```bash
(amesGCM3)>$ MarsPull.py -h
```
This is the `--help` argument, which shows the documentation for any of the `Mars*.py` executables.

Let's begin with a review of the data retrieval process you performed when installing CAP ([CAP_Install.md](https://github.com/alex-kling/amesgcm/blob/master/tutorial/CAP_Install.md)).
<<<<<<< HEAD
=======

>>>>>>> 67b1f667



#### *[(Return to Top)](#table-of-contents)*
***

## 1. Retrieving Data

### 1.1 Download MGCM Output with `MarsPull.py`
<<<<<<< HEAD
#### Skip this if you have done it already!

`MarsPull` is used to access and download MGCM output files from the [MCMC Data portal](https://data.nas.nasa.gov/legacygcm/data_legacygcm.php). During the installation, you were asked to:

1. Create a directory called `CAP_Tutorial/`
2. Create two subdirectories: `/INERTCLDS` and `/ACTIVECLDS` 
3. Use `MarsPull` to download several `fort.11` files into each. 

=======

`MarsPull` is used to access and download MGCM output files from the [MCMC Data portal](https://data.nas.nasa.gov/legacygcm/data_legacygcm.php). During the installation, you were asked to:

1. Create a directory called `CAP_Tutorial/`
2. Create two subdirectories: `/INERTCLDS` and `/ACTIVECLDS` 
3. Use `MarsPull` to download several `fort.11` files into each. 

>>>>>>> 67b1f667
In each subdirectory, `MarsPull` was used to retrieve files from the corresponding simulation on the data portal:

```bash
(amesGCM3)>$ MarsPull.py -id INERTCLDS -ls 255 285    # in the /INERTCLDS directory
# and
(amesGCM3)>$ MarsPull.py -id ACTIVECLDS -ls 255 285   # in the /ACTIVECLDS directory
```

You should have the following 5 `fort.11` files in each directory:

```bash
(amesGCM3)>$ ls CAP_Tutorial/INERTCLDS
> fort.11_0719 fort.11_0720 fort.11_0721 fort.11_0722 fort.11_0723
(amesGCM3)>$ ls CAP_Tutorial/ACTIVECLDS
> fort.11_0719 fort.11_0720 fort.11_0721 fort.11_0722 fort.11_0723
```

#### If you have any `fort.11` files **other than the ones listed above** in **either** directory, **delete** them. 




#### *[(Return to Top)](#table-of-contents)*
***

## 2. File Manipulations

We've retrieved the `fort.11` files from the data portal and we can now begin processing the data.

CAP's post-processing capabilities include interpolating and regridding data to different vertical coordinate systems, adding derived variables to the files, and converting between filetypes, just to name a few examples.

The following exercises are designed to demonstrate how CAP can be used for post-processing MGCM output. Please follow along with the demonstration. **We will use the files created here to make plots with `MarsPlot` later, so do *not* delete anything!**

Begin in the `/INERTCLDS` directory and complete exercises 2.1-2.10:

```bash
(amesGCM3)>$ cd ~/CAP_Tutorial/INERTCLDS
```




#### *[(Return to Top)](#table-of-contents)*
***

### 2.1 Convert the `fort.11` files into `netCDF` files

In the `/INERTCLDS` directory, type:

```bash
(amesGCM3)>$ MarsFiles.py fort.11_* -fv3 fixed average daily diurn
```

Several `netCDF` files were created from the `fort.11` files:

```bash
(amesGCM3)>$ ls
> 07180.atmos_average.nc  07190.atmos_average.nc  07200.atmos_average.nc  07210.atmos_average.nc  07220.atmos_average.nc
> 07180.atmos_daily.nc    07190.atmos_daily.nc    07200.atmos_daily.nc    07210.atmos_daily.nc    07220.atmos_daily.nc
> 07180.atmos_diurn.nc    07190.atmos_diurn.nc    07200.atmos_diurn.nc    07210.atmos_diurn.nc    07220.atmos_diurn.nc
> 07180.fixed.nc          07190.fixed.nc          07200.fixed.nc          07210.fixed.nc          07220.fixed.nc
```

Remember, the `netCDF` filetypes are:

| Type                  | Description |
| --------------------- | ----------- |
| `*atmos_fixed.nc`     | static variables that **do not change over time**           |
| `*atmos_average.nc`   | **5-day averages** of MGCM output                           |
| `*atmos_diurn.nc`     | files contain **hourly** MGCM output averaged over 5 days   |
| `*atmos_daily.nc`     | **continuous time series** of the MGCM output               |

> **NOTE:** the 5-digit sol number at the begining of each `netCDF` file indicates when the file's records begin. These files are pulled from a simulation that was warm-started from a 10 year run. `10 years x ~668 sols/year = 6680 sols`. The earliest date on these files is 07180 (the middle of the year).


For easier post-processing and plotting, concatenate like-filetypes along the `time` axis:

```bash
(amesGCM3)>$ MarsFiles.py *fixed.nc -c
(amesGCM3)>$ MarsFiles.py *average.nc -c
(amesGCM3)>$ MarsFiles.py *diurn.nc -c
(amesGCM3)>$ MarsFiles.py *daily.nc -c
```

Our directory now contains **four** `netCDF` files in addition to the `fort.11` files:

```bash
(amesGCM3)>$ ls
> 07180.atmos_fixed.nc    fort.11_0719    fort.11_0723
> 07180.atmos_average.nc  fort.11_0720
> 07180.atmos_diurn.nc    fort.11_0721
> 07180.atmos_daily.nc    fort.11_0722
```




<<<<<<< HEAD
#### *[(Return to Top)](#table-of-contents)*
=======
>>>>>>> 67b1f667
***

### 2.2 Interpolate `atmos_average` to standard pressure coordinates

This step uses `MarsInterp`, and the documentation can be viewed using the `--help` argument:

```bash
(amesGCM3)>$ MarsInterp.py -h
```

Use the `--type` (`-t`) argument to interpolate the file to standard pressure coordinates (`pstd`):

```bash
(amesGCM3)>$ MarsInterp.py 07180.atmos_average.nc -t pstd
```

A new pressure-interpolated file called `07180.atmos_average_pstd.nc` was created and the original file was preserved.




#### *[(Return to Top)](#table-of-contents)*
***

### 2.3 Add mass stream function (`msf`) to the pressure-interpolated file

This step uses `MarsVars`, and the documentation can be viewed using the `--help` argument:

```bash
(amesGCM3)>$ MarsVars.py -h
```

Adding or removing variables from files is done using the `-add` and `-rem` arguments in the call to `MarsVars`. `msf` is a variable derived from the meridional wind (`vcomp`), so we must first confirm that `vcomp` is indeed a variable in `07180.atmos_average_pstd.nc` by using the `MarsPlot.py --inspect (-i)` command to list the variables in the file:

```python
(amesGCM3)>$ MarsPlot.py -i 07180.atmos_average_pstd.nc

> ===================DIMENSIONS==========================
> ['lat', 'lon', 'phalf', 'time', 'pstd']
> .. (etc) ..
> ====================CONTENT==========================
> .. (etc) ..
> vcomp          : ('time', 'pstd', 'lat', 'lon')= (10, 36, 36, 60), meridional wind  [m/s]
> .. (etc) ..
> Ls ranging from 255.42 to 284.19: 45.00 days
>                (MY 01)   (MY 01)
> =====================================================
```

We can see that `vcomp` is a variable in the file and therefore `msf` can be derived and added:

```bash
(amesGCM3)>$ MarsVars.py 07180.atmos_average_pstd.nc -add msf
```

> **Note:** `msf` should not be added before pressure-interpolating the file because it is derived on pressure coordinates.


**`MarsPlot.py -i` works on any netCDF file, not just the ones created with CAP!**


#### *[(Return to Top)](#table-of-contents)*
***

### 2.4 Add density (`rho`) and mid-point altitude (`zfull`) to `atmos_average`

This step also uses the `-add` function from `MarsVars`:

```bash
(amesGCM3)>$ MarsVars.py 07180.atmos_average.nc -add rho zfull
```

Density (`rho`) is derived from pressure (`pfull`) and temperature (`temp`), and mid-point altitude (`zfull`) is obtained via hydrostatic integration.

> **Note:** `rho` and `zfull` must be added to a file before interpolating to another vertical coordinate. Unlike `msf`, these variables are computed on the native model grid and will not be properly calculated on any other vertical grid.






#### *[(Return to Top)](#table-of-contents)*
***
### 2.5 Interpolate `atmos_average` to standard altitude

Now that `rho` and `zfull` have been added to `07180.atmos_average.nc`, interpolating the file to standard altitude will include those variables in the new file (`07180.atmos_average_zstd.nc`):

```bash
(amesGCM3)>$ MarsInterp.py 07180.atmos_average.nc -t zstd
```

Your `/INERTCLDS` directory should now contain the fort.11 files and six `netCDF` files:

```bash
> 07180.atmos_fixed.nc    07180.atmos_average_pstd.nc    fort.11_0721
> 07180.atmos_average.nc  07180.atmos_average_zstd.nc    fort.11_0722
> 07180.atmos_diurn.nc    fort.11_0719                   fort.11_0723
> 07180.atmos_daily.nc    fort.11_0720
```

Use the inspect (`MarsPlot.py -i`) function to confirm that:

- The original file (`07180.atmos_average.nc`) contains `rho` and `zfull` but not `msf`.  
- The altitude-interpolated file (`07180.atmos_average_zstd.nc`) contains `rho` and `zfull` but not `msf`.
- The pressure-interpolated file (`07180.atmos_average_pstd.nc`) contains `msf` but not `rho` or `zfull`.

```bash
(amesGCM3)>$ MarsPlot.py -i 07180.atmos_average.nc          # contains rho, zfull, not msf
(amesGCM3)>$ MarsPlot.py -i 07180.atmos_average_zstd.nc     # contains rho, zfull, not msf
(amesGCM3)>$ MarsPlot.py -i 07180.atmos_average_pstd.nc     # contains msf
```









#### *[(Return to Top)](#table-of-contents)*
***

### 2.6 Time-shift and pressure-interpolate the `diurn` file

The time-shift function is part of `MarsFiles` and pressure-interpolating is, as we know, part of `MarsInterp`. We'll start by pressure-interpolating the file, **but note that these functions can be used in either order.**

<<<<<<< HEAD

The `diurn` file is organized by time-of-day assuming **universal time** beginning at the Martian prime meridian. Time-shifting the file converts the file to **uniform local time**, which is useful for comparing MGCM output to observations from satellites in fixed local time orbit, for example. Time-shifting can only be done on the `diurn` files because these contain a local time dimension (`ltst`).

For this exercise, include only the surface pressure (`ps`), surface temperature (`ts`), and atmospheric temperature (`temp`) variables. This will minimize file size and processing time.

=======

The `diurn` file is organized by time-of-day assuming **universal time** beginning at the Martian prime meridian. Time-shifting the file converts the file to **uniform local time**, which is useful for comparing MGCM output to observations from satellites in fixed local time orbit, for example. Time-shifting can only be done on the `diurn` files because these contain a local time dimension (`ltst`).

For this exercise, include only the surface pressure (`ps`), surface temperature (`ts`), and atmospheric temperature (`temp`) variables. This will minimize file size and processing time.

>>>>>>> 67b1f667
Time-shift `ps`, `ts`, and `temp` using `MarsFiles`:

```bash
(amesGCM3)>$ MarsFiles.py 07180.atmos_diurn.nc -t --include ts ps temp
```

This created a new file ending in `_T.nc` and containing only `ts`, `ps`, `temp`, and their relevant dimensions. Now, pressure-interpolate the file using `MarsInterp`:

```bash
(amesGCM3)>$ MarsInterp.py 07180.atmos_diurn_T.nc -t pstd
```

This should take just over a minute. 

> **Note:** Interpolating large files (such as `daily` or `diurn` files) with CAP can take a long time because the code is written in Python. That's why we are only including three variables (`ps`, `ts`, and `temp`) in this particular demonstration. 

After time-shifting and pressure-interpolating, `/INERTCLDS` should contain three `diurn` files:

```bash
> 07180.atmos_diurn.nc  07180.atmos_diurn_T.nc  07180.atmos_diurn_T_pstd.nc
```

> **Note:** We will *not* do this here, but you can create custom vertical grids that you want CAP to interpolate to. See the documentation for `MarsInterp` for more information.





<<<<<<< HEAD
#### *[(Return to Top)](#table-of-contents)*
=======
>>>>>>> 67b1f667
***

### 2.7 Apply a low-pass filter (`-lpf`) to the surface pressure (`ps`) and temperature (`ts`) in the `daily` file

<<<<<<< HEAD
Temporal filtering and tidal analyses are functions of `MarsFiles`. The low-pass filter argument requires a cutoff frequency, `sol_max`. Here, we use a 2-sol cut-off frequency to isolate synoptic-scale features. Include only `ps` and `ts` in the new file:
=======
Temporal filtering and tidal analyses are functions of `MarsFiles`. The low-pass filter argument requires a cutoff frequency, `sol_max`. Here, we use a 10-sol cut-off frequency to isolate synoptic-scale features. Include only `ps` and `ts` in the new file:
>>>>>>> 67b1f667

```bash
(amesGCM3)>$ MarsFiles.py 07180.atmos_daily.nc -lpf 2 -include ps ts
```

This created `07180.atmos_daily_lpf.nc` containing only `ps`, `ts`, and their relevant dimensions.






### 2.8 Estimate the magnitude of the wind shear using CAP

This can be done by vertically-differentiating the zonal (U) and meridional (V) winds, i.e. computing dU/dz and dV/dz. The U and V winds are output by the model as `ucomp` and `vcomp`, respectively.
<<<<<<< HEAD

You already know that `MarsVars` is used for adding variables, however, the `-add` argument will not work here. Instead, there is a call specifically for vertical differentiation called `-zdiff`.

=======

You already know that `MarsVars` is used for adding variables, however, the `-add` argument will not work here. Instead, there is a call specifically for vertical differentiation called `-zdiff`.

>>>>>>> 67b1f667
Compute and add dU/dz and dV/dz to `07180.atmos_average_zstd.nc` using `-zdiff`:

```bash
(amesGCM3)>$ MarsVars.py 07180.atmos_average_zstd.nc -zdiff ucomp vcomp
```

Using the inspect (`MarsPlot.py -i`) function, we can see the new variables in the file:

```bash
(amesGCM3)>$ MarsPlot.py -i 07180.atmos_average_zstd.nc
> ===================DIMENSIONS==========================
> ['lat', 'lon', 'phalf', 'time', 'zstd']
> .. (etc) ..
> ====================CONTENT==========================
> .. (etc) ..
> d_dz_ucomp     : ('time', 'zstd', 'lat', 'lon')= (10, 45, 36, 60), vertical gradient of zonal wind  [m/s/m]]
> d_dz_vcomp     : ('time', 'zstd', 'lat', 'lon')= (10, 45, 36, 60), vertical gradient of meridional wind  [m/m]]
> .. (etc) ..
>
> Ls ranging from 255.42 to 284.19: 45.00 days
>                (MY 01)   (MY 01)
> =====================================================
```





### 2.9 Calculate the column-integrated dust, water ice, and water vapor mixing ratios in the `daily` file

Similar to the -`zdiff` function, `MarsVars` has a `-col` function that performs a column integration on specified variables.

Column-integrate the dust, water ice, and water vapor mixing ratios like so:

```bash
(amesGCM3)>$ MarsVars.py 07180.atmos_daily.nc -col dst_mass ice_mass vap_mass
```

Using the inspect (`MarsPlot.py -i`) function, we can see the new variables in the file:

```bash
(amesGCM3)>$ MarsPlot.py -i 07180.atmos_daily.nc
> ===================DIMENSIONS==========================
> ['lat', 'lon', 'pfull', 'phalf', 'zgrid', 'scalar_axis', 'time']
> .. (etc) ..
> ====================CONTENT==========================
> .. (etc) ..
> dst_mass_col   : ('time', 'lat', 'lon')= (800, 36, 60), column integration of dust aerosol mass mixing ratio  [kg/m2]
> ice_mass_col   : ('time', 'lat', 'lon')= (800, 36, 60), column integration of water ice aerosol mass mixing ratio  [kg/m2]
> vap_mass_col   : ('time', 'lat', 'lon')= (800, 36, 60), column integration of water vapor mass mixing ratio  [kg/m2]
> dst_mass       : ('time', 'pfull', 'lat', 'lon')= (800, 24, 36, 60), dust aerosol mass mixing ratio  [kg/kg]
> ice_mass       : ('time', 'pfull', 'lat', 'lon')= (800, 24, 36, 60), water ice aerosol mass mixing ratio  [kg/kg]
> vap_mass       : ('time', 'pfull', 'lat', 'lon')= (800, 24, 36, 60), water vapor mass mixing ratio  [kg/kg]
>
> Ls ranging from 254.12 to 286.06: 49.94 days
>                (MY 01)   (MY 01)
> =====================================================
```









### 2.10 Display the values of `pfull`, then display the minimum, mean, and maximum near-surface temperatures `temp` over the globe

Here, we build on our knowledge of the inspect (`MarsPlot.py -i`) function. We already know that `MarsPlot.py -i` displays the variables in a file and information about the file, but `--inspect` can be combined with `--dump` and `--stat` to show more information about specific variables.


Display values of `pfull` in `07180.atmos_average.nc` using `--dump`:

```bash
(amesGCM3)>$ MarsPlot.py -i 07180.atmos_average.nc -dump pfull
> pfull=
> [8.7662227e-02 2.5499690e-01 5.4266089e-01 1.0518962e+00 1.9545468e+00
> 3.5580616e+00 6.2466631e+00 1.0509957e+01 1.7400265e+01 2.8756382e+01
> 4.7480076e+01 7.8348366e+01 1.2924281e+02 2.0770235e+02 3.0938846e+02
> 4.1609518e+02 5.1308148e+02 5.9254102e+02 6.4705731e+02 6.7754218e+02
> 6.9152936e+02 6.9731799e+02 6.9994830e+02 7.0082477e+02]
> ______________________________________________________________________
```

As you can see, `--dump` is a kind of analog for the NCL command `ncdump`.

Indexing specific values of `pfull` is done using quotes and square brackets:

```bash
(amesGCM3)>$ MarsPlot.py -i 07180.atmos_average.nc -dump 'pfull[-1]'
> pfull[-1]=
> 700.8247680664062
> ______________________________________________________________________
```

Indexing the last array element with `-1` (Python syntax), we can see the reference pressure of the first layer above the surface in the MGCM.
<<<<<<< HEAD

> **Note:** quotes `''` are necessary when browsing dimensions.

=======

> **Note:** quotes `''` are necessary when browsing dimensions.

>>>>>>> 67b1f667
The minimum, mean, and maximum values of a variable are computed and displayed in the terminal with the `-stat` argument. `-stat` is better suited for visualizing statistics over large arrays like the four-dimensional temperature variable (`temp`). Given the dimensions of the `temp` variable, `[time,pfull,lat,lon]`, use `-stat` to display the minimum, mean, and maximum **near-surface air temperature (over all timesteps and all locations)**:

```bash
(amesGCM3)>$ MarsPlot.py -i 07180.atmos_average.nc -stat 'temp[:,-1,:,:]'
> __________________________________________________________________________
>            VAR            |      MIN      |      MEAN     |      MAX      |
> __________________________|_______________|_______________|_______________|
>             temp[:,-1,:,:]|        149.016|        202.508|         251.05|
> __________________________|_______________|_______________|_______________|
```

<<<<<<< HEAD
#### *[(Return to Top)](#table-of-contents)*
=======
>>>>>>> 67b1f667
***

and... that's it for post-processing the data in the RIC simulation! 

Before moving on to plotting, we need to repeat some of these steps for the RAC simulation. Feel free to repeat all of Steps 2.1-2.10 for the RAC case if you like, but **you are only required to repeat Steps 2.1, 2.2, and 2.5** for this tutorial. For simplicity, we've summarized these steps here:

<<<<<<< HEAD
### 2.1b (for `/ACTIVECLDS`) Convert `fort.11` files into `netCDF` files
=======
### 2.1 (for `/ACTIVECLDS`) Convert `fort.11` files into `netCDF` files
>>>>>>> 67b1f667

In the `/ACTIVECLDS` directory, use `MarsFiles` to convert from `fort.11` to `netCDF`, and then concatenate the files along their `time` axes:

```bash
(amesGCM3)>$ MarsFiles.py fort.11_* -fv3 fixed average daily diurn
(amesGCM3)>$ MarsFiles.py *fixed.nc -c
(amesGCM3)>$ MarsFiles.py *average.nc -c
(amesGCM3)>$ MarsFiles.py *diurn.nc -c
(amesGCM3)>$ MarsFiles.py *daily.nc -c
```
<<<<<<< HEAD

`/ACTIVECLDS` should now contain the original `fort.11` files and just **four** `netCDF` files:

```bash
> 07180.atmos_fixed.nc    fort.11_0719    fort.11_0723
> 07180.atmos_average.nc  fort.11_0720
> 07180.atmos_diurn.nc    fort.11_0721
> 07180.atmos_daily.nc    fort.11_0722
```

### 2.2b (for `/ACTIVECLDS`) Interpolate `atmos_average` to standard pressure

Use `MarsInterp`'s' `--type` (`-t`) command to create `07180.atmos_average_pstd.nc`.:

```bash
(amesGCM3)>$ MarsInterp.py 07180.atmos_average.nc -t pstd
```


### 2.5b (for `/ACTIVECLDS`) Interpolate `atmos_average` to standard altitude

Again, use `MarsInterp`'s' `--type` (`-t`) command to create `07180.atmos_average_zstd.nc`.:

```bash
(amesGCM3)>$ MarsInterp.py 07180.atmos_average.nc -t zstd
```

Your `/ACTIVECLDS` directory should now contain the fort.11 files and six `netCDF` files:

```bash
=======

`/ACTIVECLDS` should now contain the original `fort.11` files and just **four** `netCDF` files:

```bash
> 07180.atmos_fixed.nc    fort.11_0719    fort.11_0723
> 07180.atmos_average.nc  fort.11_0720
> 07180.atmos_diurn.nc    fort.11_0721
> 07180.atmos_daily.nc    fort.11_0722
```

### 2.2 (for `/ACTIVECLDS`) Interpolate `atmos_average` to standard pressure

Use `MarsInterp`'s' `--type` (`-t`) command to create `07180.atmos_average_pstd.nc`.:

```bash
(amesGCM3)>$ MarsInterp.py 07180.atmos_average.nc -t pstd
```


### 2.5 (for `/ACTIVECLDS`) Interpolate `atmos_average` to standard altitude

Again, use `MarsInterp`'s' `--type` (`-t`) command to create `07180.atmos_average_zstd.nc`.:

```bash
(amesGCM3)>$ MarsInterp.py 07180.atmos_average.nc -t zstd
```

Your `/ACTIVECLDS` directory should now contain the fort.11 files and six `netCDF` files:

```bash
>>>>>>> 67b1f667
> 07180.atmos_fixed.nc    07180.atmos_average_pstd.nc    fort.11_0721
> 07180.atmos_average.nc  07180.atmos_average_zstd.nc    fort.11_0722
> 07180.atmos_diurn.nc    fort.11_0719                   fort.11_0723
> 07180.atmos_daily.nc    fort.11_0720
```




#### *[(Return to Top)](#table-of-contents)*
***

# Break!
Once you've completed Step 2, you are welcome to take a 15 minute break from the tutorial. 

You can use this time to catch up if you haven't completed Steps 1 and/or 2 already, but we highly encourage you to step away from your machine for these 15 minutes.








#### *[(Return to Top)](#table-of-contents)*
***

## 3. Plotting Routines

Time to practice plotting MGCM output with CAP! 
<<<<<<< HEAD

CAP's plotting routine is `MarsPlot`, which can create several plot types:

|Type of plot          |MarsPlot Designation  |
| ---:                 | :---                 |
| Longitude v Latitude |`Plot 2D lon x lat`   |
| Longitude v Time     |`Plot 2D lon x time`  |
| Longitude v Level    |`Plot 2D lon x lev`   |
| Latitude v Level     |`Plot 2D lat x lev`   |
| Time v Latitude      |`Plot 2D time x lat`  |
| Time v level         |`Plot 2D time x lev`  |
| Any 1-D line plot    |`Plot 1D`             |

`MarsPlot` is customizable. Options include: 
- PDF or image format 
- Landscape or portrait mode
- 1+ plots per page
- Overplotting is supported
- Adjustible axes dimensions, colormaps, map projections, contour levels, etc.

**Plotting with CAP requires passing a template to `MarsPlot`.** 

Create the default template by typing:
=======

CAP's plotting routine is `MarsPlot`, which can create several plot types:

|Type of plot          |MarsPlot Designation|
| ---:                 | :---               |
| Longitude v Latitude |`Plot 2D lon x lat`   |
| Longitude v Time     |`Plot 2D lon x time`  |
| Longitude v Level    |`Plot 2D lon x lev`   |
| Latitude v Level     |`Plot 2D lat x lev`   |
| Time v Latitude      |`Plot 2D time x lat`  |
| Time v level         |`Plot 2D time x lev`  |
| Any 1-D line plot    |`Plot 1D`      |

`MarsPlot` is highly customizable. 
- PDF or image format 
- Landscape or portrait mode
- 1+ plots per page
- Overplotting is supported
- Adjustible axes dimensions, colormaps, map projections, contour levels, etc.

**Plotting with CAP requires passing a template to `MarsPlot`.** Create the default template by typing:
>>>>>>> 67b1f667

```bash
(amesGCM3)>$ MarsPlot.py -template
```

<<<<<<< HEAD
The template is called `Custom.in`. We will edit `Custom.in` to create various plots. **We highly recommend using a text editor that opens `Custom.in` in its own window.** Some options include: gvim, sublime text, atom, and pyzo. 

If you use vim, you just have to be familiar with copying and pasting in the terminal. You will also benefit from opening another terminal from which to run command-line calls.
=======
The template is called `Custom.in`. We will edit `Custom.in` to create various plots. **We highly recommend using a text editor that opens `Custom.in` in its own window.** Some options include: gvim, sublime text, atom, and pyzo. If you use vim, you just have to be familiar with copying and pasting in the terminal. You will also benefit from opening another terminal from which to run command-line calls.
>>>>>>> 67b1f667


Open `Custom.in` in your preferred text editor, for example:

```bash
(amesGCM3)>$ gvim Custom.in
```

Scroll down until you see the first two templates shown in the image below:

![](./tutorial_images/Custom_Templates.png)

By default, `Custom.in` is set to create the two plots shown above: a global topographical map and a zonal mean wind cross-section. The plot type is indicated at the top of each template:

``` python
> <<<<<<<<<<<<<<| Plot 2D lon X lat = True |>>>>>>>>>>>>>
> <<<<<<<<<<<<<<| Plot 2D lat X lev = True |>>>>>>>>>>>>>
```

When set to `True` (as it is here), `MarsPlot` will draw that plot. If `False`, `MarsPlot` will skip that plot. 

The variable to be plotted is `Main Variable`, which requires the variable name and the file containing it as input:

```python
 Main Variable  = fixed.zsurf   # file.variable
```

**Without making any changes to `Custom.in`**, close the file and pass it back to `MarsPlot`:

```bash
(amesGCM3)>$ MarsPlot.py Custom.in
```

This creates `Diagnostics.pdf`, a single-page PDF displaying the two plots we just discussed: global topography and zonal mean wind. Open the PDF to see the plots.

You can rename `Custom.in` and still pass it to `MarsPlot` successfully. If the template is named anything other than `Custom.in`, `MarsPlot` will produce a PDF named after the template, i.e. `myplots.in` creates `myplots.pdf`. For example:

```bash
(amesGCM3)>$ mv Custom.in myplots.in
(amesGCM3)>$ MarsPlot.py myplots.in
> Reading myplots.in
> [----------]  0 % (2D_lon_lat :fixed.zsurf)
> [#####-----] 50 % (2D_lat_lev :atmos_average.ucomp, Ls= (MY 1) 284.19, zonal avg)
> [##########]100 % (Done)
> Merging figures...
> "/username/CAP_Tutorial/INERTCLDS/myplots.pdf" was generated
```

<<<<<<< HEAD
#### *[(Return to Top)](#table-of-contents)*
=======
>>>>>>> 67b1f667
***

Those are the basics of plotting with CAP. We'll create several plots in exercises 3.1-3.11 below. Begin by deleting `myplots.in` and `myplots.pdf` (if you have them), and then create a new `Custom.in` template:

```bash
(amesGCM3)>$ rm myplots.in myplots.pdf
(amesGCM3)>$ MarsPlot.py -template
```

**Make sure you're in the `/INERTCLDS` directory before continuing.**
<<<<<<< HEAD
=======

>>>>>>> 67b1f667




#### *[(Return to Top)](#table-of-contents)*
***

### 3.1 Create a global map of surface albedo (`alb`) with topography (`zsurf`) contoured on top

Open `Custom.in` in your preferred text editor and make the following changes:

- Set the `Plot 2D lat X lev` to `False` so that `MarsPlot` does not draw it
- On `Plot 2D lon X lat`, set `Main Variable` to albedo (`alb`), which is located in the `fixed` file. Albedo will be color-filled.
- Set `2nd Variable` to topography (`zsurf`), also located in the `fixed` file. Topography will appear as solid contours.
- Set the `Title` to reflect the variable(s) being plotted

Here is what your template should look like:

```python
> <<<<<<<<<<<<<<| Plot 2D lon X lat = True |>>>>>>>>>>>>>
> Title          = 3.1: Albedo w/Topography Overplotted
> Main Variable  = fixed.alb
> Cmin, Cmax     = None
> Ls 0-360       = None
> Level [Pa/m]   = None
> 2nd Variable   = fixed.zsurf
> Contours Var 2 = None
> Axis Options  : lon = [None,None] | lat = [None,None] | cmap = binary | scale = lin | proj = cart
```

Save `Custom.in` (but don't close it!) and go back to the terminal. Pass `Custom.in` back to `MarsPlot`:

```bash
(amesGCM3)>$ MarsPlot.py Custom.in
```

Open `Diagnostics.pdf` and check to make sure it contains a global map of surface albedo with topography contoured overtop.

> Depending on the settings for your specific PDF viewer, you may have to close and reopen the file to view it.





<<<<<<< HEAD
#### *[(Return to Top)](#table-of-contents)*
=======
>>>>>>> 67b1f667
***

### 3.2 Plot the zonal mean zonal wind cross-section at Ls=270° using altitude as the vertical coordinate

`Custom.in` should still be open in your text editor.
- Set the `2D lat X lev` template to `True`
- Change `Main Variable` to point to `ucomp` stored in the `atmos_average_zstd` file
<<<<<<< HEAD
- Set `Ls` to 270°
=======
- Set `Ls 0-360` to 270
>>>>>>> 67b1f667
- Edit the `Title` accordingly

Save `Custom.in`, and pass it to `MarsPlot`. Again, view `Diagnostics.pdf` to see your plots!





#### *[(Return to Top)](#table-of-contents)*
***

### 3.3 Add the same plot for the RAC case to the same page

> **Tip:** Copy and paste the `lat x lev` plot you made in 3.2 so that you have two identical templates.

First, point `MarsPlot` to the `/ACTIVECLDS` directory. Do this by editing the `<<<<<<< Simulations <<<<<<<` section so that `2>` points to `/ACTIVECLDS` like so:

```python
> <<<<<<<<<<<<<<<<<<<<<< Simulations >>>>>>>>>>>>>>>>>>>>>
> ref> None
> 2> ../ACTIVECLDS
> 3>
```

<<<<<<< HEAD
Then, edit `Main Variable` in the duplicate template so that the `atmos_average_zstd` file in `/ACTIVECLDS` is sourced:
=======
Then, edit `Main Variable` in the copy/pasted template so that the `atmos_average_zstd` file in `/ACTIVECLDS` is sourced:
>>>>>>> 67b1f667

```python
> Main Variable  = atmos_average_zstd@2.ucomp
```

> **Tip:** Make use of `HOLD ON` and `HOLD OFF` for these.

Save `Custom.in` and pass it to `MarsPlot`. View `Diagnostics.pdf` to see the results.





<<<<<<< HEAD
#### *[(Return to Top)](#table-of-contents)*
=======
>>>>>>> 67b1f667
***

### 3.4 Overplot temperature in solid contours

Add `temp` as the second variable on the plots you created in 3.2 and 3.3:

```python
> <<<<<<<<<<<<<<| Plot 2D lat X lev = True |>>>>>>>>>>>>>
> > 2nd Variable     = atmos_average_zstd.temp
> .. (etc) ..
> 
> <<<<<<<<<<<<<<| Plot 2D lat X lev = True |>>>>>>>>>>>>>
> > 2nd Variable     = atmos_average_zstd@2.temp
> .. (etc) ..
```

Save `Custom.in` and pass it to `MarsPlot`. View `Diagnostics.pdf` to see the results.




#### *[(Return to Top)](#table-of-contents)*
***

### 3.5 Plot the surface CO2 ice content in g/m2 and compute and plot surface wind speed from the U and V winds

These will be `lon X lat` plots. Both require variable operations using square brackets `[]`. Plot the results at Ls=270°. Source all of the variables from the `atmos_daily` file in `/INERTCLDS`.

- Surface CO2 Ice (`snow`): Convert kg/m2 -> g/m2. Set the plot area to between 50 °N and 90 °N.

 Using square brackets:
```python
Main Variable  = [atmos_daily.snow]*1000
```

- Surface Wind Speed (`sqrt(u^2 + v^2)`): Call both `ucomp` and `vcomp` under `Main Variable`.

 Using square brackets:
```python
Main Variable  = sqrt([atmos_daily.ucomp]**2+[atmos_daily.vcomp]**2)
```

Use `HOLD ON` and `HOLD OFF` again. You can use this syntax multiple times in the same template. The general format will be:

```python
> HOLD ON
> 
> <<<<<<| Plot 2D lon X lat = True |>>>>>>
> Title    = Surface CO2 Ice (g/m2)
> .. (etc) ..
<<<<<<< HEAD
=======
> 
> <<<<<<| Plot 2D lon X lat = True |>>>>>>
> Title    = Surface Temperature (K)
> .. (etc) ..
>>>>>>> 67b1f667
> 
> <<<<<<| Plot 2D lon X lat = True |>>>>>>
> Title    = Surface Wind Speed (m/s)
> .. (etc) ..
<<<<<<< HEAD
=======
> 
> <<<<<<| Plot 2D lon X lat = True |>>>>>>
> Title    = Diabatic Heating Rate (K/sol)
> .. (etc) ..
>>>>>>> 67b1f667
> 
> HOLD OFF
```

Name the plots accordingly. Save `Custom.in` and pass it to `MarsPlot`. You should see two plots on one page in `Diagnostics.pdf`




### 3.6 Make the following changes to the plots you created in 3.5

For the surface CO2 ice plot: 
  - Set the Y axis limits to 60-90 N
  - Set the projection type to `Npole`

For the surface wind speed plot:
  - Constrain the Y axis limits to the northern hemisphere
  - Constrain the X axis limits to the western hemisphere
  - Draw contours at 1, 10, and 20, m/s *(add a second variable!)*



<<<<<<< HEAD
=======
Source all of the variables from the `atmos_daily` file in `/INERTCLDS`. The general format will be:

```python
> HOLD ON
> 
> <<<<<<| Plot 2D time X lat = True |>>>>>>
> Title    = 150 E Surface Temperature (K)
> .. (etc) ..
> 
> <<<<<<| Plot 2D time X lat = True |>>>>>>
> Title    = 150 E Column Integrated Dust Mass (kg/m2)
> .. (etc) ..
> 
> <<<<<<| Plot 2D time X lat = True |>>>>>>
> Title    = 150 E Column Integrated Water Ice Mass (kg/m2)
> .. (etc) ..
> 
> <<<<<<| Plot 2D time X lat = True |>>>>>>
> Title    = 150 E Column Integrated Water Vapor Mass (kg/m2)
> .. (etc) ..
> 
> HOLD OFF
```

> **NOTE:** set the colormap in `Axis Options`:
>```python
>Axis Options  : sols = [None,None] | lat = [None,None] | cmap = nipy_spectral |scale = lin
>```

Name the plots accordingly. Save `Custom.in` and pass it to `MarsPlot`.
>>>>>>> 67b1f667



#### *[(Return to Top)](#table-of-contents)*
***



### 3.7 Create the following zonal mean `time X lat` plots on a new page

- Surface Temperature (`ts`). Set the colormap to `nipy_spectral`.
- Column dust mass (`dst_mass_col`). Set the colormap to `Spectral_r`.
- Column water ice mass (`ice_mass_col`). Set the colormap to `Spectral_r`.
- Column water vapor mass (`vap_mass_col`). Set the colormap to `Spectral_r`.

> **NOTE:** set the colormap in `Axis Options`:
>```python
>Axis Options  : sols = [None,None] | lat = [None,None] | cmap = nipy_spectral |scale = lin
>```

Source all of the variables from the `atmos_daily` file in `/INERTCLDS`. The general format will be:

```python
> HOLD ON
> 
<<<<<<< HEAD
> <<<<<<| Plot 2D time X lat = True |>>>>>>
> Title    = Zonal Mean Surface Temperature (K)
> .. (etc) ..
> 
> <<<<<<| Plot 2D time X lat = True |>>>>>>
> Title    = Zonal Mean Column Integrated Dust Mass (kg/m2)
> .. (etc) ..
> 
> <<<<<<| Plot 2D time X lat = True |>>>>>>
> Title    = Zonal Mean Column Integrated Water Ice Mass (kg/m2)
> .. (etc) ..
> 
> <<<<<<| Plot 2D time X lat = True |>>>>>>
> Title    = 1Zonal Mean Column Integrated Water Vapor Mass (kg/m2)
=======
> <<<<<<| Plot 2D time X lev = True |>>>>>>
> Title    = 150 E Temperature (K)
> .. (etc) ..
> 
> <<<<<<| Plot 2D time X lev = True |>>>>>>
> Title    = 150 E Dust Mass (kg/kg)
> .. (etc) ..
> 
> <<<<<<| Plot 2D time X lev = True |>>>>>>
> Title    = 150 E Water Ice Mass (kg/kg)
> .. (etc) ..
> 
> <<<<<<| Plot 2D time X lev = True |>>>>>>
> Title    = 150 E Water Vapor Mass (kg/kg)
>>>>>>> 67b1f667
> .. (etc) ..
> 
> HOLD OFF
```

Name the plots accordingly. Save `Custom.in` and pass it to `MarsPlot`.






#### *[(Return to Top)](#table-of-contents)*
***

### 3.8 Plot the following two cross-sections (`lat X lev`) on the same page

Zonal mean mass streamfunction (`msf`) at Ls=270°
  - Change the colormap from `jet` to `RdBu_r`
  - Force symmetrical contouring by setting the colorbar's minimum and maximum values to -150 and 150
  - Adjust the Y axis limits to 1,000-1 Pa
  - Overplot solid contours at `-100,-50,-10,-5,5,10,50,100` *(Hint: set both `Main Variable` and `2nd Variable` to `msf`)*

Zonal mean temperature (`temp`) at Ls=270° 
  - Source from the same pressure-interpolated file
  - Overplot the zonal mean zonal wind (`ucomp`)
  - Adjust the Y axis limits to 1,000-1 Pa
  - Set the colormap to `jet`

Don't forget to use `HOLD ON` and `HOLD OFF` and to name your plots accordingly. Save `Custom.in` and pass it to `MarsPlot`.





#### *[(Return to Top)](#table-of-contents)*
***

### 3.9 Plot zonal mean temperature from the RIC and RAC cases

Create both plots at Ls=270° from the `atmos_average_pstd` file, then create a difference plot.

Make use of `HOLD ON` and `HOLD OFF` again here. Copy and paste a `lat x lev` template three times. For the difference plot, you'll need to use `@N` to point to the `/ACTIVECLDS` directory and use square brackets to subtract one variable from the other:

```python
> Main Variable  = [atmos_average_pstd.temp]-[atmos_average_pstd@2.temp]
```

- Set the minimum and maximum contour-fill intervals to 130 and 250, respectively, on the RIC and RAC plots 
- Set the colormap to `RdBu` for the difference plot
- Set the minimum and maximum contour-fill intervals to -15 and 15, respectively, on the difference plot
- For all three plots, set the vertical range to 1,000-1 Pa
- Set proper titles

Save `Custom.in` and pass it to `MarsPlot`.





#### *[(Return to Top)](#table-of-contents)*
***

### 3.10 Generate two 1D temperature profiles (`temp`) from the RIC case 

Call `temp` from the `diurn_T_pstd` file, which is the time-shifted and pressure-interpolated version of the hourly file. Draw the 3 AM and 3 PM thermal profiles at `50°N, 150°E` at Ls=270°. 3 AM is index=`3`, 3 PM is index=`15`, so `Main Variable` will be set as:

```python
<<<<<<< HEAD
> Main Variable    = diurn_T_pstd.temp{ tod=3 }
#                        filename.var{  tod=X }
=======
> <<<<<<| Plot 1D = True |>>>>>>
> Main Variable    = var1
> .. (etc) ..
> 
> ADD LINE
> 
> <<<<<<| Plot 1D = True |>>>>>>
> Main Variable    = var2
> .. (etc) ..
>>>>>>> 67b1f667
```

and

```python
> Main Variable    = diurn_T_pstd.temp{tod=15}
```

You will have to specify `Level [Pa/m]` as the Y axis:

```python
> Level [Pa/m]     = AXIS
```

Fnally, change the Y axis limits from `None` to `1000,1` Pa:

```python
> lat,lon+/-180,[Pa/m],sols = [1000,1]
```

To draw two lines on one axes, use `ADD LINE`:

```python
> <<<<<<| Plot 1D = True |>>>>>>
> Main Variable    = var1
> .. (etc) ..
> 
> ADD LINE
> 
> <<<<<<| Plot 1D = True |>>>>>>
> Main Variable    = var2
> .. (etc) ..
```

#### **NOTE:** You do not use `HOLD ON` and `HOLD OFF` to overplot 1D plots. `HOLD` is always for drawing separate plots on the same page

Save `Custom.in` and pass it to `MarsPlot`. View `Diagnostics.pdf`.






#### *[(Return to Top)](#table-of-contents)*
***

### 3.11 Plot the 1D filtered and unfiltered surface pressure over a 20-sol period

Here we're asked to compare surface pressure `ps` from the orginal file (`atmos_daily`) to the surface pressure that we time-filtered in exercise 2.6 (`atmos_daily_lpf`).

- Both are 1D plots so use `ADD LINE` to plot on the same axes
- Use `ps` from `atmos_daily.nc` and `atmos_daily_lpf.nc`
- Since we need to choose a location, set `Latitude = 50` and `Lon +/-180 = 150`
- Under `Axis Options`, set the X axis range to (`Ls = [260, 280]`)
- Under `Axis Options`, set the Y axis range to (`var = [860,980]` Pa)

Save `Custom.in` and pass it to `MarsPlot`. View `Diagnostics.pdf`.





#### *[(Return to Top)](#table-of-contents)*
***



## That's a Wrap!

This concludes the practical exercise portion of the CAP tutorial. Please keep these exercises as a reference for the future!

*This document was completed in October 2021. Written by Alex Kling, Courtney Batterson, and Victoria Hartwick*

Please submit feedback to Alex Kling: alexandre.m.kling@nasa.gov



#### *[(Return to Top)](#table-of-contents)*
***<|MERGE_RESOLUTION|>--- conflicted
+++ resolved
@@ -3,11 +3,7 @@
 
 <!-- TOC titleSize:2 tabSpaces:2 depthFrom:1 depthTo:6 withLinks:1 updateOnSave:1 orderedList:0 skip:0 title:1 charForUnorderedList:* -->
 ## Table of Contents
-<<<<<<< HEAD
 * [Practical: The Community Analysis Pipeline (CAP)](#practical-the-community-analysis-pipeline-cap)
-=======
-* [Practical: The Community Analysis Pipeline (CAP)](#the-community-analysis-pipeline-cap)
->>>>>>> 67b1f667
   * [1. Retrieving Data](#1-retrieving-data)
     * [1.1 Download MGCM output](#11-download-mgcm-output-with-marspullpy)
   * [2. File Manipulations](#2-file-manipulations)
@@ -77,10 +73,6 @@
 This is the `--help` argument, which shows the documentation for any of the `Mars*.py` executables.
 
 Let's begin with a review of the data retrieval process you performed when installing CAP ([CAP_Install.md](https://github.com/alex-kling/amesgcm/blob/master/tutorial/CAP_Install.md)).
-<<<<<<< HEAD
-=======
-
->>>>>>> 67b1f667
 
 
 
@@ -90,7 +82,6 @@
 ## 1. Retrieving Data
 
 ### 1.1 Download MGCM Output with `MarsPull.py`
-<<<<<<< HEAD
 #### Skip this if you have done it already!
 
 `MarsPull` is used to access and download MGCM output files from the [MCMC Data portal](https://data.nas.nasa.gov/legacygcm/data_legacygcm.php). During the installation, you were asked to:
@@ -99,15 +90,6 @@
 2. Create two subdirectories: `/INERTCLDS` and `/ACTIVECLDS` 
 3. Use `MarsPull` to download several `fort.11` files into each. 
 
-=======
-
-`MarsPull` is used to access and download MGCM output files from the [MCMC Data portal](https://data.nas.nasa.gov/legacygcm/data_legacygcm.php). During the installation, you were asked to:
-
-1. Create a directory called `CAP_Tutorial/`
-2. Create two subdirectories: `/INERTCLDS` and `/ACTIVECLDS` 
-3. Use `MarsPull` to download several `fort.11` files into each. 
-
->>>>>>> 67b1f667
 In each subdirectory, `MarsPull` was used to retrieve files from the corresponding simulation on the data portal:
 
 ```bash
@@ -205,10 +187,8 @@
 
 
 
-<<<<<<< HEAD
-#### *[(Return to Top)](#table-of-contents)*
-=======
->>>>>>> 67b1f667
+#### *[(Return to Top)](#table-of-contents)*
+
 ***
 
 ### 2.2 Interpolate `atmos_average` to standard pressure coordinates
@@ -336,19 +316,10 @@
 
 The time-shift function is part of `MarsFiles` and pressure-interpolating is, as we know, part of `MarsInterp`. We'll start by pressure-interpolating the file, **but note that these functions can be used in either order.**
 
-<<<<<<< HEAD
-
 The `diurn` file is organized by time-of-day assuming **universal time** beginning at the Martian prime meridian. Time-shifting the file converts the file to **uniform local time**, which is useful for comparing MGCM output to observations from satellites in fixed local time orbit, for example. Time-shifting can only be done on the `diurn` files because these contain a local time dimension (`ltst`).
 
 For this exercise, include only the surface pressure (`ps`), surface temperature (`ts`), and atmospheric temperature (`temp`) variables. This will minimize file size and processing time.
 
-=======
-
-The `diurn` file is organized by time-of-day assuming **universal time** beginning at the Martian prime meridian. Time-shifting the file converts the file to **uniform local time**, which is useful for comparing MGCM output to observations from satellites in fixed local time orbit, for example. Time-shifting can only be done on the `diurn` files because these contain a local time dimension (`ltst`).
-
-For this exercise, include only the surface pressure (`ps`), surface temperature (`ts`), and atmospheric temperature (`temp`) variables. This will minimize file size and processing time.
-
->>>>>>> 67b1f667
 Time-shift `ps`, `ts`, and `temp` using `MarsFiles`:
 
 ```bash
@@ -377,19 +348,13 @@
 
 
 
-<<<<<<< HEAD
-#### *[(Return to Top)](#table-of-contents)*
-=======
->>>>>>> 67b1f667
+#### *[(Return to Top)](#table-of-contents)*
+
 ***
 
 ### 2.7 Apply a low-pass filter (`-lpf`) to the surface pressure (`ps`) and temperature (`ts`) in the `daily` file
 
-<<<<<<< HEAD
 Temporal filtering and tidal analyses are functions of `MarsFiles`. The low-pass filter argument requires a cutoff frequency, `sol_max`. Here, we use a 2-sol cut-off frequency to isolate synoptic-scale features. Include only `ps` and `ts` in the new file:
-=======
-Temporal filtering and tidal analyses are functions of `MarsFiles`. The low-pass filter argument requires a cutoff frequency, `sol_max`. Here, we use a 10-sol cut-off frequency to isolate synoptic-scale features. Include only `ps` and `ts` in the new file:
->>>>>>> 67b1f667
 
 ```bash
 (amesGCM3)>$ MarsFiles.py 07180.atmos_daily.nc -lpf 2 -include ps ts
@@ -405,15 +370,9 @@
 ### 2.8 Estimate the magnitude of the wind shear using CAP
 
 This can be done by vertically-differentiating the zonal (U) and meridional (V) winds, i.e. computing dU/dz and dV/dz. The U and V winds are output by the model as `ucomp` and `vcomp`, respectively.
-<<<<<<< HEAD
 
 You already know that `MarsVars` is used for adding variables, however, the `-add` argument will not work here. Instead, there is a call specifically for vertical differentiation called `-zdiff`.
 
-=======
-
-You already know that `MarsVars` is used for adding variables, however, the `-add` argument will not work here. Instead, there is a call specifically for vertical differentiation called `-zdiff`.
-
->>>>>>> 67b1f667
 Compute and add dU/dz and dV/dz to `07180.atmos_average_zstd.nc` using `-zdiff`:
 
 ```bash
@@ -511,15 +470,9 @@
 ```
 
 Indexing the last array element with `-1` (Python syntax), we can see the reference pressure of the first layer above the surface in the MGCM.
-<<<<<<< HEAD
 
 > **Note:** quotes `''` are necessary when browsing dimensions.
 
-=======
-
-> **Note:** quotes `''` are necessary when browsing dimensions.
-
->>>>>>> 67b1f667
 The minimum, mean, and maximum values of a variable are computed and displayed in the terminal with the `-stat` argument. `-stat` is better suited for visualizing statistics over large arrays like the four-dimensional temperature variable (`temp`). Given the dimensions of the `temp` variable, `[time,pfull,lat,lon]`, use `-stat` to display the minimum, mean, and maximum **near-surface air temperature (over all timesteps and all locations)**:
 
 ```bash
@@ -531,21 +484,14 @@
 > __________________________|_______________|_______________|_______________|
 ```
 
-<<<<<<< HEAD
-#### *[(Return to Top)](#table-of-contents)*
-=======
->>>>>>> 67b1f667
+#### *[(Return to Top)](#table-of-contents)*
 ***
 
 and... that's it for post-processing the data in the RIC simulation! 
 
 Before moving on to plotting, we need to repeat some of these steps for the RAC simulation. Feel free to repeat all of Steps 2.1-2.10 for the RAC case if you like, but **you are only required to repeat Steps 2.1, 2.2, and 2.5** for this tutorial. For simplicity, we've summarized these steps here:
 
-<<<<<<< HEAD
 ### 2.1b (for `/ACTIVECLDS`) Convert `fort.11` files into `netCDF` files
-=======
-### 2.1 (for `/ACTIVECLDS`) Convert `fort.11` files into `netCDF` files
->>>>>>> 67b1f667
 
 In the `/ACTIVECLDS` directory, use `MarsFiles` to convert from `fort.11` to `netCDF`, and then concatenate the files along their `time` axes:
 
@@ -556,7 +502,6 @@
 (amesGCM3)>$ MarsFiles.py *diurn.nc -c
 (amesGCM3)>$ MarsFiles.py *daily.nc -c
 ```
-<<<<<<< HEAD
 
 `/ACTIVECLDS` should now contain the original `fort.11` files and just **four** `netCDF` files:
 
@@ -587,38 +532,6 @@
 Your `/ACTIVECLDS` directory should now contain the fort.11 files and six `netCDF` files:
 
 ```bash
-=======
-
-`/ACTIVECLDS` should now contain the original `fort.11` files and just **four** `netCDF` files:
-
-```bash
-> 07180.atmos_fixed.nc    fort.11_0719    fort.11_0723
-> 07180.atmos_average.nc  fort.11_0720
-> 07180.atmos_diurn.nc    fort.11_0721
-> 07180.atmos_daily.nc    fort.11_0722
-```
-
-### 2.2 (for `/ACTIVECLDS`) Interpolate `atmos_average` to standard pressure
-
-Use `MarsInterp`'s' `--type` (`-t`) command to create `07180.atmos_average_pstd.nc`.:
-
-```bash
-(amesGCM3)>$ MarsInterp.py 07180.atmos_average.nc -t pstd
-```
-
-
-### 2.5 (for `/ACTIVECLDS`) Interpolate `atmos_average` to standard altitude
-
-Again, use `MarsInterp`'s' `--type` (`-t`) command to create `07180.atmos_average_zstd.nc`.:
-
-```bash
-(amesGCM3)>$ MarsInterp.py 07180.atmos_average.nc -t zstd
-```
-
-Your `/ACTIVECLDS` directory should now contain the fort.11 files and six `netCDF` files:
-
-```bash
->>>>>>> 67b1f667
 > 07180.atmos_fixed.nc    07180.atmos_average_pstd.nc    fort.11_0721
 > 07180.atmos_average.nc  07180.atmos_average_zstd.nc    fort.11_0722
 > 07180.atmos_diurn.nc    fort.11_0719                   fort.11_0723
@@ -649,7 +562,6 @@
 ## 3. Plotting Routines
 
 Time to practice plotting MGCM output with CAP! 
-<<<<<<< HEAD
 
 CAP's plotting routine is `MarsPlot`, which can create several plot types:
 
@@ -673,41 +585,15 @@
 **Plotting with CAP requires passing a template to `MarsPlot`.** 
 
 Create the default template by typing:
-=======
-
-CAP's plotting routine is `MarsPlot`, which can create several plot types:
-
-|Type of plot          |MarsPlot Designation|
-| ---:                 | :---               |
-| Longitude v Latitude |`Plot 2D lon x lat`   |
-| Longitude v Time     |`Plot 2D lon x time`  |
-| Longitude v Level    |`Plot 2D lon x lev`   |
-| Latitude v Level     |`Plot 2D lat x lev`   |
-| Time v Latitude      |`Plot 2D time x lat`  |
-| Time v level         |`Plot 2D time x lev`  |
-| Any 1-D line plot    |`Plot 1D`      |
-
-`MarsPlot` is highly customizable. 
-- PDF or image format 
-- Landscape or portrait mode
-- 1+ plots per page
-- Overplotting is supported
-- Adjustible axes dimensions, colormaps, map projections, contour levels, etc.
-
-**Plotting with CAP requires passing a template to `MarsPlot`.** Create the default template by typing:
->>>>>>> 67b1f667
 
 ```bash
 (amesGCM3)>$ MarsPlot.py -template
 ```
 
-<<<<<<< HEAD
 The template is called `Custom.in`. We will edit `Custom.in` to create various plots. **We highly recommend using a text editor that opens `Custom.in` in its own window.** Some options include: gvim, sublime text, atom, and pyzo. 
 
 If you use vim, you just have to be familiar with copying and pasting in the terminal. You will also benefit from opening another terminal from which to run command-line calls.
-=======
-The template is called `Custom.in`. We will edit `Custom.in` to create various plots. **We highly recommend using a text editor that opens `Custom.in` in its own window.** Some options include: gvim, sublime text, atom, and pyzo. If you use vim, you just have to be familiar with copying and pasting in the terminal. You will also benefit from opening another terminal from which to run command-line calls.
->>>>>>> 67b1f667
+
 
 
 Open `Custom.in` in your preferred text editor, for example:
@@ -756,10 +642,8 @@
 > "/username/CAP_Tutorial/INERTCLDS/myplots.pdf" was generated
 ```
 
-<<<<<<< HEAD
-#### *[(Return to Top)](#table-of-contents)*
-=======
->>>>>>> 67b1f667
+#### *[(Return to Top)](#table-of-contents)*
+
 ***
 
 Those are the basics of plotting with CAP. We'll create several plots in exercises 3.1-3.11 below. Begin by deleting `myplots.in` and `myplots.pdf` (if you have them), and then create a new `Custom.in` template:
@@ -770,10 +654,6 @@
 ```
 
 **Make sure you're in the `/INERTCLDS` directory before continuing.**
-<<<<<<< HEAD
-=======
-
->>>>>>> 67b1f667
 
 
 
@@ -818,10 +698,8 @@
 
 
 
-<<<<<<< HEAD
-#### *[(Return to Top)](#table-of-contents)*
-=======
->>>>>>> 67b1f667
+#### *[(Return to Top)](#table-of-contents)*
+
 ***
 
 ### 3.2 Plot the zonal mean zonal wind cross-section at Ls=270° using altitude as the vertical coordinate
@@ -829,11 +707,7 @@
 `Custom.in` should still be open in your text editor.
 - Set the `2D lat X lev` template to `True`
 - Change `Main Variable` to point to `ucomp` stored in the `atmos_average_zstd` file
-<<<<<<< HEAD
 - Set `Ls` to 270°
-=======
-- Set `Ls 0-360` to 270
->>>>>>> 67b1f667
 - Edit the `Title` accordingly
 
 Save `Custom.in`, and pass it to `MarsPlot`. Again, view `Diagnostics.pdf` to see your plots!
@@ -858,11 +732,8 @@
 > 3>
 ```
 
-<<<<<<< HEAD
 Then, edit `Main Variable` in the duplicate template so that the `atmos_average_zstd` file in `/ACTIVECLDS` is sourced:
-=======
-Then, edit `Main Variable` in the copy/pasted template so that the `atmos_average_zstd` file in `/ACTIVECLDS` is sourced:
->>>>>>> 67b1f667
+
 
 ```python
 > Main Variable  = atmos_average_zstd@2.ucomp
@@ -876,10 +747,8 @@
 
 
 
-<<<<<<< HEAD
-#### *[(Return to Top)](#table-of-contents)*
-=======
->>>>>>> 67b1f667
+#### *[(Return to Top)](#table-of-contents)*
+
 ***
 
 ### 3.4 Overplot temperature in solid contours
@@ -930,24 +799,10 @@
 > <<<<<<| Plot 2D lon X lat = True |>>>>>>
 > Title    = Surface CO2 Ice (g/m2)
 > .. (etc) ..
-<<<<<<< HEAD
-=======
-> 
-> <<<<<<| Plot 2D lon X lat = True |>>>>>>
-> Title    = Surface Temperature (K)
-> .. (etc) ..
->>>>>>> 67b1f667
 > 
 > <<<<<<| Plot 2D lon X lat = True |>>>>>>
 > Title    = Surface Wind Speed (m/s)
 > .. (etc) ..
-<<<<<<< HEAD
-=======
-> 
-> <<<<<<| Plot 2D lon X lat = True |>>>>>>
-> Title    = Diabatic Heating Rate (K/sol)
-> .. (etc) ..
->>>>>>> 67b1f667
 > 
 > HOLD OFF
 ```
@@ -970,65 +825,30 @@
 
 
 
-<<<<<<< HEAD
-=======
-Source all of the variables from the `atmos_daily` file in `/INERTCLDS`. The general format will be:
-
-```python
-> HOLD ON
-> 
-> <<<<<<| Plot 2D time X lat = True |>>>>>>
-> Title    = 150 E Surface Temperature (K)
-> .. (etc) ..
-> 
-> <<<<<<| Plot 2D time X lat = True |>>>>>>
-> Title    = 150 E Column Integrated Dust Mass (kg/m2)
-> .. (etc) ..
-> 
-> <<<<<<| Plot 2D time X lat = True |>>>>>>
-> Title    = 150 E Column Integrated Water Ice Mass (kg/m2)
-> .. (etc) ..
-> 
-> <<<<<<| Plot 2D time X lat = True |>>>>>>
-> Title    = 150 E Column Integrated Water Vapor Mass (kg/m2)
-> .. (etc) ..
-> 
-> HOLD OFF
-```
+
+
+#### *[(Return to Top)](#table-of-contents)*
+***
+
+
+
+### 3.7 Create the following zonal mean `time X lat` plots on a new page
+
+- Surface Temperature (`ts`). Set the colormap to `nipy_spectral`.
+- Column dust mass (`dst_mass_col`). Set the colormap to `Spectral_r`.
+- Column water ice mass (`ice_mass_col`). Set the colormap to `Spectral_r`.
+- Column water vapor mass (`vap_mass_col`). Set the colormap to `Spectral_r`.
 
 > **NOTE:** set the colormap in `Axis Options`:
 >```python
 >Axis Options  : sols = [None,None] | lat = [None,None] | cmap = nipy_spectral |scale = lin
 >```
 
-Name the plots accordingly. Save `Custom.in` and pass it to `MarsPlot`.
->>>>>>> 67b1f667
-
-
-
-#### *[(Return to Top)](#table-of-contents)*
-***
-
-
-
-### 3.7 Create the following zonal mean `time X lat` plots on a new page
-
-- Surface Temperature (`ts`). Set the colormap to `nipy_spectral`.
-- Column dust mass (`dst_mass_col`). Set the colormap to `Spectral_r`.
-- Column water ice mass (`ice_mass_col`). Set the colormap to `Spectral_r`.
-- Column water vapor mass (`vap_mass_col`). Set the colormap to `Spectral_r`.
-
-> **NOTE:** set the colormap in `Axis Options`:
->```python
->Axis Options  : sols = [None,None] | lat = [None,None] | cmap = nipy_spectral |scale = lin
->```
-
 Source all of the variables from the `atmos_daily` file in `/INERTCLDS`. The general format will be:
 
 ```python
 > HOLD ON
 > 
-<<<<<<< HEAD
 > <<<<<<| Plot 2D time X lat = True |>>>>>>
 > Title    = Zonal Mean Surface Temperature (K)
 > .. (etc) ..
@@ -1043,22 +863,6 @@
 > 
 > <<<<<<| Plot 2D time X lat = True |>>>>>>
 > Title    = 1Zonal Mean Column Integrated Water Vapor Mass (kg/m2)
-=======
-> <<<<<<| Plot 2D time X lev = True |>>>>>>
-> Title    = 150 E Temperature (K)
-> .. (etc) ..
-> 
-> <<<<<<| Plot 2D time X lev = True |>>>>>>
-> Title    = 150 E Dust Mass (kg/kg)
-> .. (etc) ..
-> 
-> <<<<<<| Plot 2D time X lev = True |>>>>>>
-> Title    = 150 E Water Ice Mass (kg/kg)
-> .. (etc) ..
-> 
-> <<<<<<| Plot 2D time X lev = True |>>>>>>
-> Title    = 150 E Water Vapor Mass (kg/kg)
->>>>>>> 67b1f667
 > .. (etc) ..
 > 
 > HOLD OFF
@@ -1127,10 +931,31 @@
 Call `temp` from the `diurn_T_pstd` file, which is the time-shifted and pressure-interpolated version of the hourly file. Draw the 3 AM and 3 PM thermal profiles at `50°N, 150°E` at Ls=270°. 3 AM is index=`3`, 3 PM is index=`15`, so `Main Variable` will be set as:
 
 ```python
-<<<<<<< HEAD
 > Main Variable    = diurn_T_pstd.temp{ tod=3 }
 #                        filename.var{  tod=X }
-=======
+```
+
+and
+
+```python
+> Main Variable    = diurn_T_pstd.temp{tod=15}
+```
+
+You will have to specify `Level [Pa/m]` as the Y axis:
+
+```python
+> Level [Pa/m]     = AXIS
+```
+
+Fnally, change the Y axis limits from `None` to `1000,1` Pa:
+
+```python
+> lat,lon+/-180,[Pa/m],sols = [1000,1]
+```
+
+To draw two lines on one axes, use `ADD LINE`:
+
+```python
 > <<<<<<| Plot 1D = True |>>>>>>
 > Main Variable    = var1
 > .. (etc) ..
@@ -1140,39 +965,6 @@
 > <<<<<<| Plot 1D = True |>>>>>>
 > Main Variable    = var2
 > .. (etc) ..
->>>>>>> 67b1f667
-```
-
-and
-
-```python
-> Main Variable    = diurn_T_pstd.temp{tod=15}
-```
-
-You will have to specify `Level [Pa/m]` as the Y axis:
-
-```python
-> Level [Pa/m]     = AXIS
-```
-
-Fnally, change the Y axis limits from `None` to `1000,1` Pa:
-
-```python
-> lat,lon+/-180,[Pa/m],sols = [1000,1]
-```
-
-To draw two lines on one axes, use `ADD LINE`:
-
-```python
-> <<<<<<| Plot 1D = True |>>>>>>
-> Main Variable    = var1
-> .. (etc) ..
-> 
-> ADD LINE
-> 
-> <<<<<<| Plot 1D = True |>>>>>>
-> Main Variable    = var2
-> .. (etc) ..
 ```
 
 #### **NOTE:** You do not use `HOLD ON` and `HOLD OFF` to overplot 1D plots. `HOLD` is always for drawing separate plots on the same page
@@ -1219,4 +1011,5 @@
 
 
 #### *[(Return to Top)](#table-of-contents)*
+
 ***