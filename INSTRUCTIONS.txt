# In a directory of your choice, run:
python3.7 -m venv envPython3.7

git clone https://github.com/alex-kling/amesgcm.git
pip install git+https://github.com/alex-kling/amesgcm.git
<<<<<<< HEAD
The dependencies to 'requests' is for MarsPull.py 
=======

pip install -r requirements.txt
>>>>>>> 779d6682
<|MERGE_RESOLUTION|>--- conflicted
+++ resolved
@@ -3,9 +3,5 @@
 
 git clone https://github.com/alex-kling/amesgcm.git
 pip install git+https://github.com/alex-kling/amesgcm.git
-<<<<<<< HEAD
-The dependencies to 'requests' is for MarsPull.py 
-=======
 
-pip install -r requirements.txt
->>>>>>> 779d6682
+pip install -r requirements.txt