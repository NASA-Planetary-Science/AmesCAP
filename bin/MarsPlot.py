--- conflicted
+++ resolved
@@ -119,16 +119,13 @@
     global customFileIN    #template name
     global levels;levels=21 #number of contour for 2D plots
     global my_dpi;my_dpi=96.        #pixel per inch for figure output
-<<<<<<< HEAD
     global label_size;label_size=18 #Label size for title, xlabel, ylabel
     global title_size;title_size=24 #Label size for title, xlabel, ylabel
     global label_factor;label_factor=3/10# reduce the font size as the  number of pannel increases size
     global tick_factor;tick_factor=1/2
     global title_factor;title_factor=10/12
-=======
     global label_size;label_size=12 #Label size for title, xlabel, ylabel
     global label_factor;label_factor=1/2# reduce the font size as the  number of pannel increases size
->>>>>>> ec55cd59
     global width_inch; #pixel width for saving figure
     global height_inch; #pixel width for saving figure
     global vertical_page;vertical_page=parser.parse_args().vertical #vertical pages instead of horizonal for saving figure
@@ -288,9 +285,7 @@
             output_pdf='"'+output_pdf+'"'
             #command to make a multipage pdf out of the the individual figures using ghost scritp.
             # Also remove the temporary files when done
-<<<<<<< HEAD
             cmd_txt='gs.bin -sDEVICE=pdfwrite -dNOPAUSE -dBATCH -dSAFER -dEPSCrop -sOutputFile='+output_pdf+' '+all_fig
-=======
             cmd_txt='gs -sDEVICE=pdfwrite -dNOPAUSE -dBATCH -dSAFER -dEPSCrop -sOutputFile='+output_pdf+' '+all_fig
             #=======ON NAS, the ghostscript executable has been renamed 'gs.bin'. If the above fail, we will also try this one========
             try:
@@ -298,7 +293,6 @@
             except subprocess.CalledProcessError:
                 cmd_txt='gs.bin -sDEVICE=pdfwrite -dNOPAUSE -dBATCH -dSAFER -dEPSCrop -sOutputFile='+output_pdf+' '+all_fig
             #================
->>>>>>> ec55cd59
             try:
                 #Test the ghost script and remove command, exit otherwise--
                 subprocess.check_call(cmd_txt,shell=True, stdout=fdump, stderr=fdump)
@@ -1365,13 +1359,10 @@
     list_dir=os.listdir(input_paths[0])
     avail_fixed = [k for k in list_dir if '.fixed.nc' in k] #e.g. '00350.fixed.nc', '00000.fixed.nc'
     list_num = [item[0:5] for item in avail_fixed]          #remove .fixed.nc, e.g. '00350', '00000'
-<<<<<<< HEAD
     Ncdf_num=np.sort(np.asarray(list_num).astype(float)) # transform to array, e.g. [0, 350]
     if Ncdf_num.size==0:Ncdf_num= None 
-=======
     Ncdf_num=np.sort(np.asarray(list_num).astype(np.float)) # transform to array, e.g. [0, 350]
     if Ncdf_num.size==0:Ncdf_num= None
->>>>>>> ec55cd59
     #    print("No XXXXX.fixed.nc detected in "+input_paths[0])
     #    raise SystemExit #Exit cleanly
     return Ncdf_num
@@ -1536,7 +1527,6 @@
     dims=f.variables[var_name].shape
     return f, var_info,dim_info, dims
 
-<<<<<<< HEAD
 class CustomTicker(LogFormatterSciNotation):
     def __call__(self, x, pos=None):
         if x<0:
@@ -1544,8 +1534,6 @@
         else:
             return "{x:g}".format(x=x)
 
-=======
->>>>>>> ec55cd59
 #======================================================
 #                  FIGURE DEFINITIONS
 #======================================================
@@ -2780,13 +2768,8 @@
             or dim_info==(u'time', u'zgrid', u'lat', u'lon')):
 
                 if dim_info[1] in ['pfull','level','pstd']:  self.vert_unit='Pa'
-<<<<<<< HEAD
                 if dim_info[1] in ['zagl','zstd','zgrid']:  self.vert_unit='m'
     
-=======
-                if dim_info[1] in ['zagl','zstd']:  self.vert_unit='m'
-
->>>>>>> ec55cd59
                 #Initialize dimensions
                 levs=f.variables[dim_info[1]][:]
                 zi=np.arange(0,len(levs))
@@ -2902,13 +2885,8 @@
             or dim_info==('time',tod_dim_name,'zgrid', 'lat', 'lon')):
 
                 if dim_info[1] in ['pfull','level','pstd']:  self.vert_unit='Pa'
-<<<<<<< HEAD
                 if dim_info[1] in ['zagl','zstd','zgrid']:  self.vert_unit='m'
     
-=======
-                if dim_info[1] in ['zagl','zstd']:  self.vert_unit='m'
-
->>>>>>> ec55cd59
                 #Initialize dimensions
                 levs=f.variables[dim_info[2]][:]
 
@@ -3025,13 +3003,8 @@
                 #Label is provided
                 if self.axis_opt2:
                     plt.xlabel(self.axis_opt2,fontsize=label_size-self.nPan*label_factor)
-<<<<<<< HEAD
                 else:    
                     plt.xlabel(varlabel,fontsize=label_size-self.nPan*label_factor)
-=======
-                else:
-                    plt.xlabel(var_info,fontsize=label_size-self.nPan*label_factor)
->>>>>>> ec55cd59
 
                 ax.yaxis.set_major_locator(MultipleLocator(15))
                 ax.yaxis.set_minor_locator(MultipleLocator(5))
@@ -3046,13 +3019,8 @@
                 #Label is provided
                 if self.axis_opt2:
                     plt.ylabel(self.axis_opt2,fontsize=label_size-self.nPan*label_factor)
-<<<<<<< HEAD
                 else:    
                     plt.ylabel(varlabel,fontsize=label_size-self.nPan*label_factor)
-=======
-                else:
-                    plt.ylabel(var_info,fontsize=label_size-self.nPan*label_factor)
->>>>>>> ec55cd59
 
                 ax.xaxis.set_major_locator(MultipleLocator(30))
                 ax.xaxis.set_minor_locator(MultipleLocator(10))
@@ -3065,7 +3033,6 @@
                 # If simulations cover different years, those can be stacked instead of continueous
                 if parser.parse_args().stack_year:Ls=np.mod(Ls,360)
 
-<<<<<<< HEAD
                 plt.plot(Ls,var,self.axis_opt1,lw=3,ms=7,label=txt_label)
                 
                 #Label is provided
@@ -3074,7 +3041,6 @@
                 else:    
                     plt.ylabel(varlabel,fontsize=label_size-self.nPan*label_factor)
                 
-=======
                 plt.plot(Ls,var,self.axis_opt1,lw=2,label=txt_label)
 
                 #Label is provided
@@ -3083,7 +3049,6 @@
                 else:
                     plt.ylabel(var_info,fontsize=label_size-self.nPan*label_factor)
 
->>>>>>> ec55cd59
                 #Axis formatting
                 if self.Vlim:plt.ylim(self.Vlim)
 
@@ -3100,7 +3065,6 @@
 
             if self.plot_type=='1D_lev':
 
-<<<<<<< HEAD
                 plt.plot(var,xdata,self.axis_opt1,lw=3,ms=7,label=txt_label)
                 
                 #Label is provided
@@ -3108,7 +3072,6 @@
                     plt.xlabel(self.axis_opt2,fontsize=label_size-self.nPan*label_factor)
                 else:    
                     plt.xlabel(varlabel,fontsize=label_size-self.nPan*label_factor)
-=======
                 plt.plot(var,xdata,self.axis_opt1,lw=2,label=txt_label)
 
                 #Label is provided
@@ -3116,7 +3079,6 @@
                     plt.xlabel(self.axis_opt2,fontsize=label_size-self.nPan*label_factor)
                 else:
                     plt.xlabel(var_info,fontsize=label_size-self.nPan*label_factor)
->>>>>>> ec55cd59
 
 
                 if self.vert_unit=='Pa':
@@ -3140,15 +3102,12 @@
                 #Label is provided
                 if self.axis_opt2:
                     plt.ylabel(self.axis_opt2,fontsize=label_size-self.nPan*label_factor)
-<<<<<<< HEAD
                 else:    
                     plt.ylabel(varlabel,fontsize=label_size-self.nPan*label_factor)
                 
-=======
                 else:
                     plt.ylabel(var_info,fontsize=label_size-self.nPan*label_factor)
 
->>>>>>> ec55cd59
                 ax.xaxis.set_major_locator(MultipleLocator(4))
                 ax.xaxis.set_minor_locator(MultipleLocator(1))
                 plt.xlim([0,24]) #by default, set xdim to 0-24, this may be overwritten
