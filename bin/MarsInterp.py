#!/usr/bin/env python3
"""
The MarsInterp executable is for ...

The executable requires x arguments:
    * [-x --x]      define

Third-party Requirements:
    * numpy
    * argparse
    * requests

List of Functions:
    * x
"""

# make print statements appear in color
from amescap.Script_utils import prRed, prCyan

# load generic Python modules
import argparse     # parse arguments
import os           # access operating system functions
import time         # monitor interpolation time
import numpy as np
from netCDF4 import Dataset
import matplotlib

# load amesCAP modules
from amescap.FV3_utils import fms_press_calc, fms_Z_calc, vinterp, find_n
from amescap.Script_utils import check_file_tape, section_content_amescap_profile, find_tod_in_diurn, filter_vars, find_fixedfile, ak_bk_loader
from amescap.Ncdf_wrapper import Ncdf
<<<<<<< HEAD

matplotlib.use('Agg')   # Force matplotlib NOT to load an 
                        # Xwindows backend
=======
# ==========

# Attempt to import specific scientic modules that may or may not
# be included in the default Python installation on NAS.
try:
    import matplotlib
    matplotlib.use('Agg') # Force matplotlib NOT to use any Xwindows backend
    import numpy as np
    from netCDF4 import Dataset, MFDataset

except ImportError as error_msg:
    prYellow("Error while importing modules")
    prYellow('You are using Python version '+str(sys.version_info[0:3]))
    prYellow('Please source your virtual environment, e.g.:')
    prCyan('    source envPython3.7/bin/activate.csh \n')
    print("Error was: " + error_msg.message)
    exit()
except Exception as exception:
    # Output unexpected Exceptions
    print(exception, False)
    print(exception.__class__.__name__ + ": " + exception.message)
    exit()
>>>>>>> e5f9256a

# ======================================================
#                  ARGUMENT PARSER
# ======================================================

parser = argparse.ArgumentParser(
    description="""\033[93m MarsInterp, pressure interpolation on fixed layers\n \033[00m""",
    formatter_class=argparse.RawTextHelpFormatter)


parser.add_argument('input_file', nargs='+',  # sys.stdin
                    help='***.nc file or list of ***.nc files')

parser.add_argument('-t', '--type', type=str, default='pstd',
                    help=""">  --type can be 'pstd', 'zstd' or 'zagl' [DEFAULT is pstd, 36 levels] \n"""
                    """>  Usage: MarsInterp.py ****.atmos.average.nc \n"""
                    """          MarsInterp.py ****.atmos.average.nc -t zstd \n""")


parser.add_argument('-l', '--level', type=str, default=None,
                    help=""">  Layer IDs as defined in the ~/.amescap_profile hidden file. \n"""
                    """(For first time use, copy ~/.amescap_profile to ~/amesCAP, e.g.: \n"""
                    """\033[96mcp ~/amesCAP/mars_templates/amescap_profile ~/.amescap_profile\033[00m) \n"""
                    """>  Usage: MarsInterp.py ****.atmos.average.nc -t pstd -l p44 \n"""
                    """          MarsInterp.py ****.atmos.average.nc -t zstd -l phalf_mb \n""")


parser.add_argument('-include', '--include', nargs='+',
                    help="""Only include the listed variables. Dimensions and 1D variables are always included. \n"""
                    """> Usage: MarsInterp.py *.atmos_daily.nc --include ps ts temp \n"""
                         """\033[00m""")

parser.add_argument('-e', '--ext', type=str, default=None,
                    help="""> Append an extension (_ext.nc) to the output file instead of replacing the existing file. \n"""
                    """>  Usage: MarsInterp.py ****.atmos.average.nc -ext B \n"""
                    """   This will produce ****.atmos.average_pstd_B.nc files \n""")

parser.add_argument('-g', '--grid', action='store_true',
                    help="""> Output current grid information to standard output. This will not run the interpolation. """
                    """>  Usage: MarsInterp.py ****.atmos.average.nc -t pstd -l p44 -g \n""")

parser.add_argument('--debug',  action='store_true',
                    help='Debug flag: release the exceptions.')


# ======================================================
#                  DEFINITIONS
# ======================================================

# TODO: If only one time step, reshape from (lev,lat,lon) to (time, lev, lat, lon).

# Fill values for NaN. Do not use np.NaN - it is deprecated and will raise issues when using runpinterp
fill_value = 0.

# Define constants
rgas  = 189.   # J/(kg-K) -> m2/(s2 K)
g     = 3.72   # m/s2
R     = 8.314  # J/ mol. K
Cp    = 735.0  # J/K
M_co2 = 0.044  # kg/mol

# ===========================
filepath = os.getcwd()

# ======================================================
#                  MAIN PROGRAM
# ======================================================

def main():
    start_time   = time.time()
    debug        = parser.parse_args().debug
    # Load all of the netcdf files
    file_list    = parser.parse_args().input_file
    interp_type  = parser.parse_args().type  # e.g. 'pstd'
    custom_level = parser.parse_args().level # e.g. 'p44'
    grid_out     = parser.parse_args().grid

    # PRELIMINARY DEFINITIONS
    # =========================== pstd ===========================
    if interp_type == 'pstd':
        longname_txt    = 'standard pressure'
        units_txt       = 'Pa'
        need_to_reverse = False
        interp_technic  = 'log'
        if custom_level:
            content_txt = section_content_amescap_profile(
                'Pressure definitions for pstd')
            # print(content_txt)
            exec(content_txt)  # Load all variables in that section
            # Copy requested variable
            lev_in = eval('np.array('+custom_level+')')
        else:

            lev_in=np.array([1.0e+03, 9.5e+02, 9.0e+02, 8.5e+02, 8.0e+02, 7.5e+02, 7.0e+02,
                6.5e+02, 6.0e+02, 5.5e+02, 5.0e+02, 4.5e+02, 4.0e+02, 3.5e+02,
                3.0e+02, 2.5e+02, 2.0e+02, 1.5e+02, 1.0e+02, 7.0e+01, 5.0e+01,
                3.0e+01, 2.0e+01, 1.0e+01, 7.0e+00, 5.0e+00, 3.0e+00, 2.0e+00,
                1.0e+00, 5.0e-01, 3.0e-01, 2.0e-01, 1.0e-01, 5.0e-02, 3.0e-02,
                1.0e-02])

    # =========================== zstd ===========================
    elif interp_type == 'zstd':
        longname_txt    = 'standard altitude'
        units_txt       = 'm'
        need_to_reverse = True
        interp_technic  = 'lin'
        if custom_level:
            content_txt = section_content_amescap_profile(
                'Altitude definitions for zstd')
            exec(content_txt)  # Load all variables in that section
            # Copy requested variable
            lev_in = eval('np.array('+custom_level+')')
        else:
            # Default levels, this is size 45
            lev_in = np.array([-7000, -6000, -5000, -4500, -4000, -3500, -3000, -2500, -2000, -1500, -1000,
                               -500, 0, 500, 1000, 1500, 2000, 2500, 3000, 3500, 4000, 4500, 5000,
                               6000, 7000, 8000, 9000, 10000, 12000, 14000, 16000, 18000,
                               20000, 25000, 30000, 35000, 40000, 45000, 50000, 55000,
                               60000, 70000, 80000, 90000, 100000])

        # The fixed file is necessary if pk, bk are not in the requested file, or
        # to load the topography if zstd output is requested.
        name_fixed = find_fixedfile(file_list[0])
        try:
            f_fixed = Dataset(name_fixed, 'r')
            zsurf = f_fixed.variables['zsurf'][:]
            f_fixed.close()
        except FileNotFoundError:
            prRed('***Error*** Topography (zsurf) is required for interpolation to zstd, but the')
            prRed('file %s cannot be not found' % (name_fixed))
            exit()

    # =========================== zagl ===========================
    elif interp_type == 'zagl':
        longname_txt    = 'altitude above ground level'
        units_txt       = 'm'
        need_to_reverse = True
        interp_technic  = 'lin'
        if custom_level:
            content_txt = section_content_amescap_profile(
                'Altitude definitions for zagl')
            # print(content_txt)
            exec(content_txt)  # Load all variables in that section
            # Copy requested variable
            lev_in = eval('np.array('+custom_level+')')
        else:
            # Default levels, this is size 45
            lev_in = np.array([0, 500, 1000, 1500, 2000, 2500, 3000, 3500, 4000, 4500, 5000,
                               6000, 7000, 8000, 9000, 10000, 12000, 14000, 16000, 18000,
                               20000, 25000, 30000, 35000, 40000, 45000, 50000, 55000,
                               60000, 70000, 80000, 90000, 100000, 110000])
    else:
        prRed("Interpolation type '%s' is not supported, use  'pstd','zstd' or 'zagl'" % (
            interp_type))
        exit()
    # Only print grid content and exit the code
    if grid_out:
        print(*lev_in)
        exit()

    # For all the files:
    for ifile in file_list:
        # First check if file is present on the disk (Lou only)
        check_file_tape(ifile)

        # Append extension, if any
        if parser.parse_args().ext:
            newname = filepath+'/'+ifile[:-3]+'_' + \
                interp_type+'_'+parser.parse_args().ext+'.nc'
        else:
            newname = filepath+'/'+ifile[:-3]+'_'+interp_type+'.nc'

        # =================================================================
        # ======================== Interpolation ==========================
        # =================================================================

        fNcdf = Dataset(ifile, 'r', format='NETCDF4_CLASSIC')
        # Load pk, bk, and ps for 3D pressure field calculation.
        # Read the pk and bk for each file in case the vertical resolution has changed.

        ak, bk = ak_bk_loader(fNcdf)

        ps = np.array(fNcdf.variables['ps'])

        #For pstd only, uncommenting the following line will use pfull as default layers:
        #if interp_type == 'pstd':lev_in=fNcdf.variables['pfull'][::-1]
        if len(ps.shape) == 3:
            do_diurn = False
            tod_name = 'not_used'
            # Put vertical axis first for 4D variable, e.g (time, lev, lat, lon) >>> (lev, time, lat, lon)
            permut = [1, 0, 2, 3]
            # ( 0 1 2 3 ) >>> ( 1 0 2 3 )
        elif len(ps.shape) == 4:
            do_diurn = True
            # Find 'time_of_day' variable name
            tod_name = find_tod_in_diurn(fNcdf)
            # Same for 'diurn' files, e.g (time, time_of_day_XX, lev, lat, lon) >>> (lev, time_of_day_XX, time, lat, lon)
            permut = [2, 1, 0, 3, 4]
            # ( 0 1 2 3 4) >>> ( 2 1 0 3 4 )

        # Compute levels in the file, these are permutted arrays
        # Suppress "divide by zero" error
        with np.errstate(divide='ignore', invalid='ignore'):
            if interp_type == 'pstd':
                # Permute by default dimension, e.g lev is first
                L_3D_P = fms_press_calc(ps, ak, bk, lev_type='full')

            elif interp_type == 'zagl':
                temp = fNcdf.variables['temp'][:]
                L_3D_P = fms_Z_calc(ps, ak, bk, temp.transpose(
                    permut), topo=0., lev_type='full')

            elif interp_type == 'zstd':
                temp = fNcdf.variables['temp'][:]
                # Expand the 'zsurf' array to the 'time' dimension
                zflat = np.repeat(zsurf[np.newaxis, :], ps.shape[0], axis=0)
                if do_diurn:
                    zflat = np.repeat(
                        zflat[:, np.newaxis, :, :], ps.shape[1], axis=1)

                L_3D_P = fms_Z_calc(ps, ak, bk, temp.transpose(
                    permut), topo=zflat, lev_type='full')

        fnew = Ncdf(newname, 'Pressure interpolation using MarsInterp.py')

        # Copy existing DIMENSIONS other than pfull
        # Get all variables in the file
        # var_list=fNcdf.variables.keys()
        var_list = filter_vars(
            fNcdf, parser.parse_args().include)  # Get the variables

        fnew.copy_all_dims_from_Ncfile(fNcdf, exclude_dim=['pfull'])
        # Add new vertical dimension
        fnew.add_dim_with_content(interp_type, lev_in, longname_txt, units_txt)

        if 'tile' in ifile:
            fnew.copy_Ncaxis_with_content(fNcdf.variables['grid_xt'])
            fnew.copy_Ncaxis_with_content(fNcdf.variables['grid_yt'])
        else:
            fnew.copy_Ncaxis_with_content(fNcdf.variables['lon'])
            fnew.copy_Ncaxis_with_content(fNcdf.variables['lat'])

        fnew.copy_Ncaxis_with_content(fNcdf.variables['time'])

        if do_diurn:
            fnew.copy_Ncaxis_with_content(fNcdf.variables[tod_name])

        # Re-use the indices for each file, this speeds up the calculation
        compute_indices = True
        for ivar in var_list:
            if (fNcdf.variables[ivar].dimensions == ('time', 'pfull', 'lat', 'lon') or
                fNcdf.variables[ivar].dimensions == ('time', tod_name, 'pfull', 'lat', 'lon') or
                    fNcdf.variables[ivar].dimensions == ('time', 'pfull', 'grid_yt', 'grid_xt')):
                if compute_indices:
                    prCyan("Computing indices ...")
                    index = find_n(
                        L_3D_P, lev_in, reverse_input=need_to_reverse)
                    compute_indices = False

                prCyan("Interpolating: %s ..." % (ivar))
                varIN = fNcdf.variables[ivar][:]
                # This with the loop suppresses "divide by zero" errors
                with np.errstate(divide='ignore', invalid='ignore'):
                    varOUT = vinterp(varIN.transpose(permut), L_3D_P,
                                     lev_in, type_int=interp_technic, reverse_input=need_to_reverse,
                                     masktop=True, index=index).transpose(permut)

                long_name_txt = getattr(fNcdf.variables[ivar], 'long_name', '')
                units_txt = getattr(fNcdf.variables[ivar], 'units', '')
                # long_name_txt=fNcdf.variables[ivar].long_name
                # units_txt=fNcdf.variables[ivar].units)

                if not do_diurn:
                    if 'tile' in ifile:
                        fnew.log_variable(ivar, varOUT, ('time', interp_type, 'grid_yt', 'grid_xt'),
                                          long_name_txt, units_txt)
                    else:
                        fnew.log_variable(ivar, varOUT, ('time', interp_type, 'lat', 'lon'),
                                          long_name_txt, units_txt)
                else:
                    if 'tile' in ifile:
                        fnew.log_variable(ivar, varOUT, ('time', tod_name, interp_type, 'grid_yt', 'grid_xt'),
                                          long_name_txt, units_txt)
                    else:
                        fnew.log_variable(ivar, varOUT, ('time', tod_name, interp_type, 'lat', 'lon'),
                                          long_name_txt, units_txt)
            else:

                if ivar not in ['time', 'pfull', 'lat', 'lon', 'phalf', 'ak', 'pk', 'bk', 'pstd', 'zstd', 'zagl', tod_name, 'grid_xt', 'grid_yt']:
                    #print("\r Copying over: %s..."%(ivar), end='')
                    prCyan("Copying over: %s..." % (ivar))
                    fnew.copy_Ncvar(fNcdf.variables[ivar])

        print('\r ', end='')
        fNcdf.close()
        fnew.close()
        print("Completed in %.3f sec" % (time.time() - start_time))

# ======================================================
#                  END OF PROGRAM
# ======================================================

if __name__ == '__main__':
    main()<|MERGE_RESOLUTION|>--- conflicted
+++ resolved
@@ -29,12 +29,6 @@
 from amescap.FV3_utils import fms_press_calc, fms_Z_calc, vinterp, find_n
 from amescap.Script_utils import check_file_tape, section_content_amescap_profile, find_tod_in_diurn, filter_vars, find_fixedfile, ak_bk_loader
 from amescap.Ncdf_wrapper import Ncdf
-<<<<<<< HEAD
-
-matplotlib.use('Agg')   # Force matplotlib NOT to load an 
-                        # Xwindows backend
-=======
-# ==========
 
 # Attempt to import specific scientic modules that may or may not
 # be included in the default Python installation on NAS.
@@ -56,7 +50,6 @@
     print(exception, False)
     print(exception.__class__.__name__ + ": " + exception.message)
     exit()
->>>>>>> e5f9256a
 
 # ======================================================
 #                  ARGUMENT PARSER
