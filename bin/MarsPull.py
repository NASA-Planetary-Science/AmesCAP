--- conflicted
+++ resolved
@@ -85,7 +85,7 @@
         f"Selects the simulation directory from the "
         f"NAS data portal ("
         f"{Cyan}https://data.nas.nasa.gov/mcmcref/){Nclr}\n"
-        f"Current directory options are:\n{Yellow}FV3BETAOUT1, "
+        f"Current directory options are:\n{Yellow}FV3BETAOUT1, ACTIVECLDS, "
         f"ACTIVECLDS, INERTCLDS, NEWBASE_ACTIVECLDS, ACTIVECLDS_NCDF\n"
         f"{Red}MUST be used with either ``-f`` or ``-ls``\n"
         f"{Green}Example:\n"
@@ -170,14 +170,6 @@
 def download(url, file_name):
     """
     Downloads a file from the NAS Data Portal (data.nas.nasa.gov).
-<<<<<<< HEAD
-
-    :param url: The url to download, e.g   'https://data.nas.nasa.gov/legacygcm/download_data.php?file=/legacygcmdata/LegacyGCM_Ls000_Ls004.nc'
-    :type url: str
-
-    :param filename: The local filename e.g  '/lou/la4/akling/Data/LegacyGCM_Ls000_Ls004.nc'
-    :type filename: str
-=======
     
     :param url: The url to download from, e.g 'https://data.nas.nasa.\
         gov/legacygcm/download_data.php?file=/legacygcmdata/LegacyGCM_\
@@ -187,7 +179,6 @@
     :param file_name: The local file_name e.g  '/lou/la4/akling/Data/L\
         egacyGCM_Ls000_Ls004.nc'
     :type file_name: str
->>>>>>> a3c958c4
 
     :return: The requested file(s), downloaded and saved to the \
         current directory.
@@ -240,7 +231,7 @@
     if not args.list_files and not args.directory_name:
         print("Error: You must specify either -list or a directory.")
         sys.exit(1)
-
+        
     if args.list_files:
         # Send an HTTP GET request to the URL and store the response.
         legacy_data = requests.get(
@@ -299,31 +290,6 @@
         if not (args.ls or args.filename):
             prYellow("ERROR No file requested. Use [-ls --ls] or "
                      "[-f --filename] to specify a file to download.")
-<<<<<<< HEAD
-            sys.exit(1)  # Use sys.exit(1) to return a non-zero exit code
-
-        if args.ls :
-            data_input=np.asarray(args.ls)
-            if len(data_input)==1: #query only  the file that contains this Ls
-                i_start=np.argmin(np.abs(Ls_ini-data_input))
-                if data_input<Ls_ini[i_start]:i_start-=1
-                num_files=np.arange(i_start,i_start+1)
-
-            elif len(data_input)==2: #start stop  is provided
-                i_start=np.argmin(np.abs(Ls_ini-data_input[0]))
-                if data_input[0]<Ls_ini[i_start]:i_start-=1
-
-                i_end=np.argmin(np.abs(Ls_end-data_input[1]))
-                if data_input[1]>Ls_end[i_end]:i_end+=1
-
-                num_files=np.arange(i_start,i_end+1)
-            prCyan(f"Saving {len(num_files)} file(s) to {saveDir}")
-            for ii in num_files:
-                #Legacy .nc files
-                if portal_dir=='ACTIVECLDS_NCDF':
-                    file_name='LegacyGCM_Ls%03d_Ls%03d.nc'%(Ls_ini[ii],Ls_end[ii])
-                #fort.11 files
-=======
             sys.exit(1)  # Return a non-zero exit code
             
         if args.ls:
@@ -355,7 +321,6 @@
                     file_name = (
                         f"LegacyGCM_Ls{Ls_ini[ii]:03d}_Ls{Ls_end[ii]:03d}.nc"
                         )
->>>>>>> a3c958c4
                 else:
                     # fort.11 files
                     file_name = f"fort.11_{670+ii:04d}"
@@ -366,15 +331,6 @@
                 download(url, file_name)
 
         elif args.filename:
-<<<<<<< HEAD
-            f_input=np.asarray(args.filename)
-            for ff in f_input :
-                url = url_requested+ff
-                filename=saveDir+ff
-                print('Downloading '+ url+ '...')#ff
-                download(url,filename)
-
-=======
             requested_files = np.asarray(args.filename)
             for f in requested_files:
                 url = requested_url + f
@@ -382,12 +338,11 @@
                 print(f"Downloading {url}...")
                 download(url, file_name)
                 
->>>>>>> a3c958c4
     elif not args.list_files:
         # If no directory is provided and its not a -list request
         prYellow("ERROR: A directory must be specified unless using -list.")
         sys.exit(1)
-
+        
 # ======================================================
 #                  END OF PROGRAM
 # ======================================================
