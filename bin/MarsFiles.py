--- conflicted
+++ resolved
@@ -686,11 +686,6 @@
     # Get file type (diurn, average, daily, etc.)
     f_type, interp_type = FV3_file_type(fNcdf)
 
-<<<<<<< HEAD
-=======
-    if split_dim == 'areo':
-        split_dim = 'time' #TODO ok for internal use only
->>>>>>> ff351af5
     if split_dim == 'lev':
         split_dim = interp_type
         if interp_type == 'pstd':
@@ -748,7 +743,6 @@
                 f"{reducing_dim[0]:.1f} to {reducing_dim[-1]:.1f})")
             exit()
 
-<<<<<<< HEAD
     if split_dim in ('time','areo'):
         time_dim = (np.squeeze(fNcdf.variables['time'][:]))[indices]
         print(f"time_dim = {time_dim}")
@@ -762,14 +756,6 @@
             output_file_name = (f"{fpath}/{int(time_dim[0]):05d}{fname[5:-3]}_"
                                 f"sol{int(bounds_in[0]):05d}_{int(bounds_in[1]):05d}.nc")
     elif split_dim =='areo':
-=======
-    fpath, fname = extract_path_basename(input_file_name)
-
-    if split_dim == 'time':
-        time_dim = (np.squeeze(fNcdf.variables['time'][:]))[indices]
-        print(f"time_dim = {time_dim}")
-
->>>>>>> ff351af5
         if len(np.atleast_1d(bounds)) < 2:
             output_file_name = (f"{fpath}/{int(time_dim):05d}{fname[5:-3]}_"
                                 f"nearest_Ls{int(bounds_in[0]):03d}.nc")
