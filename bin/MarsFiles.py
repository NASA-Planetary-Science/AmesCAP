#!/usr/bin/env python3
"""
The MarsFiles executable has functions for manipulating entire files.
The capabilities include time-shifting, binning, and regridding data,
as well as band pass filtering, tide analysis, zonal averaging, and
extracting variables from files.

The executable requires:
    * ``[input_file]``                  the file for manipulation

and optionally accepts:
    * ``[-fv3, --fv3]``                 produce MGCM ``fixed``,
        ``diurn``, ``average`` and ``daily`` files from Legacy output
    * ``[-c, --combine]``               Combine sequential files of
        the same type into one file
    * ``[-t, --tshift]``                apply a time-shift to
        ``diurn`` files
    * ``[-ba, --bin_average]``          bin MGCM ``daily`` files like
        ``average`` files
    * ``[-bd, --bin_diurn]``            bin MGCM ``daily`` files like
        ``diurn`` files
    * ``[-hp, --high_pass_filter]``     temporal filtering: high-pass
    * ``[-lp, --low_pass_filter]``      temporal filtering: low-pass
    * ``[-bp, --band_pass_filter]``     temporal filtering: band-pass
    * ``[-no_trend, --no_trend]``       filter and compute amplitudes
        only (use with filtering)
    * ``[-hpk, --high_pass_zonal]``     spatial filtering: high-pass
    * ``[-lpk, --low_pass_zonal]``      spatial filtering: low-pass
    * ``[-bpk, --band_pass_zonal]``     spatial filtering: band-pass
    * ``[-tidal, --tidal]``             extracts diurnal tide and its
        harmonics
    * ``[-reconstruct, --reconstruct]`` reconstructs the first N
        harmonics
    * ``[-norm, --normalize]``          provides ``-tidal`` result in
        percent amplitude
    * ``[-rs, --regrid_source]``        regrid a target file to match
        a source file
    * ``[-za, --zonal_avg]``            zonally average all variables
        in a file
    * ``[-include, --include]``         only include specific
        variables from the target file
    * ``[-e, --ext]``                   create a new file with a
        unique extension instead of overwriting current file

Third-party Requirements:
    * ``numpy``
    * ``netCDF4``
    * ``sys``
    * ``argparse``
    * ``os``
    * ``subprocess``
    * ``warnings``
"""

# Make print statements appear in color
from amescap.Script_utils import (Yellow, Cyan, Red, Blue, Yellow, Nclr, Green)

# Load generic Python Modules
import sys          # System commands
import argparse     # Parse arguments
import os           # Access operating system functions
import subprocess   # Run command-line commands
import warnings     # Suppress errors triggered by NaNs
import numpy as np
from netCDF4 import Dataset

# Load amesCAP modules
from amescap.Ncdf_wrapper import (Ncdf, Fort)
<<<<<<< HEAD
from amescap.FV3_utils import (tshift, daily_to_average, daily_to_diurn)
from amescap.Script_utils import (
    find_tod_in_diurn, FV3_file_type, filter_vars, regrid_Ncfile,
    get_longname_unit, extract_path_basename
    )
=======
from amescap.FV3_utils import (tshift, daily_to_average, daily_to_diurn,get_trend_2D)
from amescap.Script_utils import (find_tod_in_diurn, FV3_file_type, 
                                  filter_vars, regrid_Ncfile,
                                  get_longname_unit, extract_path_basename)
>>>>>>> cd384cd8

# ======================================================================
#                           ARGUMENT PARSER
# ======================================================================

parser = argparse.ArgumentParser(
    description=(
        f"{Yellow}MarsFiles is a file manager. Use it to modify a "
        f"netCDF file format.{Nclr}\n\n"
    ),
    formatter_class = argparse.RawTextHelpFormatter
)

parser.add_argument("input_file", nargs="+",
    help=(
        f"A netCDF file or list of netCDF files.\n\n"
    )
)

parser.add_argument("-fv3", "--fv3", nargs="+",
    help=(
        f"Produce MGCM ``fixed``, ``diurn``, ``average`` and "
        f"``daily`` files from Legacy output.\n"
        f"Available options are:\n"
        f"  - ``fixed``  : static fields (e.g., topography)\n"
        f"  - ``average``: 5-sol averages\n"
        f"  - ``daily``  : 5-sol continuous\n"
        f"  - ``diurn``  : 5-sol averages for each time of day\n"
        f"{Green}Usage:\n"
        f"> MarsFiles.py filename.nc -fv3 fixed\n"
        f"> MarsFiles.py filename.nc -fv3 fixed diurn"
        f"{Nclr}\n\n"
    )
)

parser.add_argument("-c", "--combine", action="store_true",
    help=(
        f"Combine sequential files of the same type into one file.\n"
        f"Works with all file types (``fixed``, ``average``, "
        f"``daily`` and ``diurn``).\n"
        f"{Yellow}Overwrites the first file in the series. "
        f"To override, use --ext.{Nclr}\n"
        f"{Green}Usage:\n"
        f"> MarsFiles.py *.atmos_average.nc --combine"
        f"{Nclr}\n\n"
    )
)

parser.add_argument("-split", "--split", nargs="+",
    help=(
        f"Extract a range of values along a dimension. Defaults to Ls, unless "
        f"otherwise specified using --dim. If the file contains multiple Mars "
        f"Years of data, this function splits the file according to the Ls "
        f"values from the first Mars Year.\n"
        f"{Yellow}Use [-dim, --dim] to specify the dimension (see below).\n"
        f"{Green}Usage:\n"
        f"> MarsFiles.py 00668.atmos_average.nc --split 0 90"
        f"> MarsFiles.py 00668.atmos_average.nc --split 270"
        f"{Nclr}\n\n"
    )
)

parser.add_argument("-dim", "--dim", type=str, default = 'areo',
    help=(
        f"Flag to specify the dimension to split. Acceptable values are \n"
        f"time, areo, lev, lat, lon. For use with --split.\n"
        f"{Green}Usage:\n"
        f"> MarsFiles.py 00668.atmos_average.nc --split 0 90 --dim areo"
        f"> MarsFiles.py 00668.atmos_average.nc --split -70 --dim lat"
        f"{Nclr}\n\n"
    )
)

parser.add_argument("-t", "--tshift", nargs="?", const=999, type=str,
    help=(
    f"Apply a time-shift to {Yellow}``diurn``{Nclr}  files.\n"
        "Vertically interpolated ``diurn`` files OK.\n"
        f"{Yellow}Generates a new file ending in ``_T.nc``{Nclr}\n"
        f"{Green}Usage:\n"
        f"> MarsFiles.py *.atmos_diurn.nc --tshift\n"
        f"  {Blue}(outputs data for all 24 local times){Green}\n"
        f"> MarsFiles.py *.atmos_diurn.nc --tshift ``3 15``"
        f"\n"
        f"  {Blue}(outputs data for target local times only)"
        f"{Nclr}\n\n"
    )
)

parser.add_argument("-ba", "--bin_average", nargs="?", const=5,type=int,
    help=(
        f"Bin MGCM ``daily`` files like ``average`` files.\n"
        f"{Yellow}Generates a new file ending in ``_to_average.nc``\n"
        f"{Green}Usage:\n"
        f"> MarsFiles.py *.atmos_daily.nc -ba\n"
        f"  {Blue}(NC, bin 5 days){Green}\n"
        f"> MarsFiles.py *.atmos_daily_pstd.nc -ba 10\n"
        f"  {Blue}(bin 10 days)"
        f"{Nclr}\n\n"
    )
)

parser.add_argument("-bd", "--bin_diurn", action="store_true",
    help=(
        f"Bin MGCM ``daily`` files like ``diurn`` files.\n"
        f"May be used jointly with --bin_average.\n"
        f"{Yellow}Generates a new file ending in ``_to_diurn.nc``\n"
        f"{Green}Usage:\n"
        f"> MarsFiles.py *.atmos_daily.nc -bd\n"
        f"  {Blue}(default 5-day bin){Green}\n"
        f"> MarsFiles.py *.atmos_daily_pstd.nc -bd -ba 10\n"
        f"  {Blue}(10-day bin){Green}\n"
        f"> MarsFiles.py *.atmos_daily_pstd.nc -bd -ba 1\n"
        f"  {Blue}(No binning. Mimics raw Legacy output)"
        f"{Nclr}\n\n"
    )
)


parser.add_argument("-hpf", "--high_pass_filter", nargs="+", type=float,
    help=(
        f"Temporal filtering utilities: low-, high-, and "
        f"band-pass filters.\n"
        f"Use ``--no_trend`` to compute amplitudes only.\n"
        f"Data detrended before filtering.\n"
        f"{Yellow}Generates a new file ending in ``_hpf.nc``\n"
        f"{Green}Usage:\n"
        f"> MarsFiles.py *.atmos_daily.nc -hpf 10.\n"
        f"  {Blue}(-hpf) --high_pass_filter sol_min "
        f"{Nclr}\n\n"
    )
)

parser.add_argument("-lpf", "--low_pass_filter", nargs="+", type=float,
    help=(
        f"Temporal filtering utilities: low-, high-, and "
        f"band-pass filters.\n"
        f"Use ``--no_trend`` to compute amplitudes only.\n"
        f"Data detrended before filtering.\n"
        f"{Yellow}Generates a new file ending in ``_lpf.nc``\n"
        f"{Green}Usage:\n"
        f"> MarsFiles.py *.atmos_daily.nc -lpf 0.5\n"
        f"  {Blue}(-lpf) --low_pass_filter sol_max "
        f"{Nclr}\n\n"
    )
)

parser.add_argument("-bpf", "--band_pass_filter", nargs="+",
    help=(
        f"Temporal filtering utilities: low-, high-, and "
        f"band-pass filters.\n"
        f"Use ``--no_trend`` to compute amplitudes only.\n"
        f"Data detrended before filtering.\n"
        f"{Yellow}Generates a new file ending in ``bpf.nc``\n"
        f"{Green}Usage:\n"
        f"> MarsFiles.py *.atmos_daily.nc -hpf 0.5 10.\n"
        f"  {Blue}(-bpf) --band_pass_filter sol_min sol max "
        f"{Nclr}\n\n"
    )
)

parser.add_argument("-no_trend", "--no_trend", action="store_true",
    help=(
        f"Filter and compute amplitudes only.\n"
        f"For use with temporal filtering utilities (``-lpf``, "
        f"``-hpf``, ``-bpf``).\n"
        f"{Yellow}Generates a new file ending in ``_no_trend.nc``\n"
        f"{Green}Usage:\n"
        f"> MarsFiles.py *.atmos_daily.nc -hpf 10. --no_trend\n"
        f"> MarsFiles.py *.atmos_daily.nc -lpf 0.5 --no_trend\n"
        f"> MarsFiles.py *.atmos_daily.nc -hpf 0.5 10. --no_trend"
        f"{Nclr}\n\n"
    )
)

# Decomposition in zonal harmonics, disabled for initial CAP release:
parser.add_argument("-hpk", "--high_pass_zonal", nargs="+", type=int,
    help=(
        f"Spatial filtering utilities: low-, high-, and "
        f"band pass filters.\n"
        f"Use ``--no_trend`` to compute amplitudes only.\n"
        f"Data detrended before filtering.\n"
        f"{Yellow}Generates a new file ending in ``_hpk.nc``\n"
        f"{Green}Usage:\n"
        f"> MarsFiles.py *.atmos_daily.nc -hpk 10 --no_trend\n"
        f"      {Blue}(-hpk) --high_pass_zonal kmin "
        f"{Nclr}\n\n"
    )
)

parser.add_argument("-lpk", "--low_pass_zonal", nargs="+", type=int,
    help=(
        f"Spatial filtering utilities: low-, high-, and "
        f"band pass filters.\n"
        f"Use ``--no_trend`` to compute amplitudes only.\n"
        f"Data detrended before filtering.\n"
        f"{Yellow}Generates a new file ending in ``_lpk.nc``\n"
        f"{Green}Usage:\n"
        f"    > MarsFiles.py *.atmos_daily.nc -lpk 20 --no_trend\n"
        f"      {Blue}(-lpk) --low_pass_zonal kmax "
        f"{Nclr}\n\n"
    )
)

parser.add_argument("-bpk", "--band_pass_zonal", nargs="+",
    help=(
        f"Spatial filtering utilities: low-, high-, and "
        f"band pass filters.\n"
        f"Use ``--no_trend`` to compute amplitudes only.\n"
        f"Data detrended before filtering.\n"
        f"{Yellow}Generates a new file ending in ``_bpk.nc``\n"
        f"{Green}Usage:\n"
        f"> MarsFiles.py *.atmos_daily.nc -bpk 10 20 --no_trend\n"
        f"      {Blue}(-bpk) --band_pass_zonal kmin kmax"
        f"{Nclr}\n\n"
    )
)

parser.add_argument("-tidal", "--tidal", nargs="+", type=int,
    help=(
        f"Performs a tidal analyis on ``diurn`` files.\n"
        f"Extracts diurnal tide and its harmonics.\n"
        f"N = 1 diurnal, N = 2 semi-diurnal etc.\n"
        f"{Yellow}Generates a new file ending in ``_tidal.nc``\n"
        f"{Green}Usage:\n"
        f"> MarsFiles.py *.atmos_diurn.nc -tidal 4\n"
        f"  {Blue}(extracts 4 harmonics)"
        f"{Nclr}\n\n"
    )
)

parser.add_argument("-reconstruct", "--reconstruct", action="store_true",
    help=(
        f"Reconstructs the first N harmonics.\n"
        f"{Yellow}Generates a new file ending in ``_reconstruct.nc``\n"
        f"{Green}Usage:\n"
        f"> MarsFiles.py *.atmos_diurn.nc -tidal 6 "
        f"--include ps temp --reconstruct"
        f"{Nclr}\n\n"
    )
)

parser.add_argument("-norm", "--normalize", action="store_true",
    help=(
        f"Provides result in percent amplitude.\n"
        f"{Yellow}Generates a new file ending in ``_norm.nc``\n"
        f"{Green}Usage:\n"
        f"> MarsFiles.py *.atmos_diurn.nc -tidal 6 "
        f"--include ps --normalize"
        f"{Nclr}\n\n"
    )
)

parser.add_argument("-rs", "--regrid_source", nargs="+",
    help=(
        f"Regrid a target file to match a source file.\n"
        f"Both source and target files should be vertically\n"
        f"interpolated to the same standard grid\n"
        f"(e.g. zstd, zagl, pstd, etc.).\n"
        f"{Yellow}Generates a new file ending in ``_regrid.nc``\n"
        f"{Green}Usage:\n"
        f"> MarsInterp.py *.atmos.average_pstd.nc -rs "
        f"simu2/00668.atmos_average_pstd.nc"
        f"{Nclr}\n\n"
    )
)

parser.add_argument("-za", "--zonal_avg", action="store_true",
    help=(
        f"Zonally average all variables in a file.\n"
        f"{Yellow}Generates a new file ending in ``_zavg.nc``\n"
        f"{Green}Usage:\n"
        "> MarsFiles.py *.atmos_diurn.nc -za"
        f"{Nclr}\n\n"
    )
)

parser.add_argument("-include", "--include", nargs="+",
    help=(
        f"Flag to include only the variables listed after \n"
        f"-include in the target file.\n"
        f"All dimensional and 1D variables are always included.\n"
        f"{Yellow}Overwrites existing target file. To override, "
        f"use --ext.{Nclr}\n"
        f"{Green}Usage:\n"
        f"> MarsFiles.py *.atmos_daily.nc -ba --include ps ts ucomp"
        f"{Nclr}\n\n"
    )
)

parser.add_argument("-e", "--ext", type=str, default = None,
    help=(
        f"Do not overwrite file. Append the extension provided \n"
        f"after --ext to the new file.\n"
        f"{Green}Usage:\n"
        f"> MarsFiles.py *.atmos.average.nc --combine --ext _combined\n"
        f"  {Blue}(produces *.atmos.average_combined.nc)"
        f"{Nclr}\n\n"
    )
)

parser.add_argument("--debug", action="store_true",
    help=(f"Debug flag: release the exceptions.\n\n"))

# ======================================================================
#                               DEFINITIONS
# ======================================================================

def combine_files(file_list, full_file_list):
    """
    Concatenates sequential output files in chronological order.

    :param file_list: list of file names
    :type file_list: list
    :param full_file_list: list of file names and full paths
    :type full_file_list: list
    """
    print(f"{Yellow}Using internal method for concatenation{Nclr}")

    # For fixed files, deleting all but the first file has the same
    # effect as combining files
    num_files = len(full_file_list)
    if (file_list[0][5:] == ".fixed.nc" and num_files >= 2):
        rm_cmd = "rm -f "
        for i in range(1, num_files):
            # 1-N files ensures file number 0 is preserved
            rm_cmd += f" {full_file_list[i]}"
        p = subprocess.run(rm_cmd, universal_newlines = True, shell = True)
        print(f"{Cyan}Cleaned all but {file_list[0]}{Nclr}")
        exit()

    print(f"{Cyan}Merging {num_files} files starting with {file_list[0]}..."
          f"{Nclr}")

    if parser.parse_args().include:
        # Exclude variables NOT listed after --include
        f = Dataset(file_list[0], "r")
        exclude_list = filter_vars(f, parser.parse_args().include, 
                                   giveExclude = True)
        f.close()
    else:
        exclude_list = []

    # Create a temporary file ending in _tmp.nc to work in
    tmp_file = f"{full_file_list[0][:-3]}_tmp.nc"
    Log = Ncdf(tmp_file, "Merged file")
    Log.merge_files_from_list(full_file_list, exclude_var=exclude_list)
    Log.close()

    # ----- Delete the files that were used for combine -----

    # First, rename temporary file for the final merged file
    #   For Legacy netCDF files, rename using initial and end Ls
    #   For MGCM netCDF files, rename to the first file in the list
    if file_list[0][:12] == "LegacyGCM_Ls":
        ls_ini = file_list[0][12:15]
        ls_end = file_list[-1][18:21]
        merged_file = f"LegacyGCM_Ls{ls_ini}_Ls{ls_end}.nc"
    else:
        merged_file = full_file_list[0]

    # Second, delete the files that were combined.
    # Apply the new name created above
    rm_cmd = "rm -f "
    for file in full_file_list:
        rm_cmd += f" {file}"

    cmd_txt = f"mv {tmp_file} {merged_file}"
    p = subprocess.run(rm_cmd, universal_newlines = True, shell = True)
    p = subprocess.run(cmd_txt, universal_newlines = True, shell = True)
    print(f"{Cyan}{merged_file} was created from a merge{Nclr}")
    
    return

def split_files(file_list, split_dim):
    """
    Extracts variables in the file along the time dimension, unless
    other dimension is specified (lev, lat, or lon).

    :param file_list: list of file names
    :type split_dim: dimension along which to perform extraction
    :returns: new file with sliced dimensions
    """
    if split_dim not in ['time', 'areo', 'lev', 'lat', 'lon']:
        print(f"{Red}Split dimension must be one of the following:"
              f"    time, areo, lev, lat, lon{Nclr}")
        exit()
        
    bounds = np.asarray(parser.parse_args().split).astype(float)
    
    if len(np.atleast_1d(bounds)) > 2 or len(np.atleast_1d(bounds)) < 1:
        print(f"{Red}Accepts only ONE or TWO values:"
              f"[bound] to reduce one dimension to a single value"
              f"[lower_bound] [upper_bound] to reduce one dimension to "
              f"a range{Nclr}")
        exit()
        
    # Add path unless full path is provided
    if not ("/" in file_list[0]):
        input_file_name = f"{data_dir}/{file_list[0]}"
    else:
        input_file_name = file_list[0]
    original_date = (input_file_name.split('.')[0]).split('/')[-1]
    
    fNcdf = Dataset(input_file_name, 'r', format = 'NETCDF4_CLASSIC')
    var_list = filter_vars(fNcdf, parser.parse_args().include)

    # Get file type (diurn, average, daily, etc.)
    f_type, interp_type = FV3_file_type(fNcdf)
    
    if split_dim == 'areo':
        split_dim = 'time'
    if split_dim == 'lev':
        split_dim = interp_type
        if interp_type == 'pstd':
            unt_txt = 'Pa'
            lnm_txt = 'standard pressure'
        elif interp_type == 'zagl':
            unt_txt = 'm'
            lnm_txt = 'altitude above ground level'
        elif interp_type == 'zstd':
            unt_txt = 'm'
            lnm_txt = 'standard altitude'
        else:
            unt_txt = 'mb'
            lnm_txt = 'ref full pressure level'

    # Remove all single dimensions from areo (scalar_axis)
    if f_type == 'diurn': 
        if split_dim == 'time':
            # size areo = (time, tod, scalar_axis)
            reducing_dim = np.squeeze(fNcdf.variables['areo'][:, 0, :]) % 360
        else:
            reducing_dim = np.squeeze(fNcdf.variables[split_dim][:, 0])
    else:
        if split_dim == 'time':
            # size areo = (time, scalar_axis)
            reducing_dim = np.squeeze(fNcdf.variables['areo'][:]) % 360
        else:
            reducing_dim = np.squeeze(fNcdf.variables[split_dim][:])

    print(f"\n{Yellow}All values in dimension:\n{reducing_dim}\n")
    if len(np.atleast_1d(bounds)) < 2:
        indices = [(np.abs(reducing_dim - bounds[0])).argmin()]
        dim_out = reducing_dim[indices]
        print(f"Requested value = {bounds[0]}\n"
              f"Nearest value = {dim_out[0]}\n")
    else:
        indices = np.where((reducing_dim >= bounds[0]) & (reducing_dim <= bounds[1]))[0]
        dim_out = reducing_dim[indices]
        print(f"Requested range = {bounds[0]} - {bounds[1]}\n"
              f"Corresponding values = {dim_out}\n")
        if len(indices) == 0:
            print(f"{Red}Warning, no values were found in the range {split_dim} "
                f"{bounds[0]}, {bounds[1]}) ({split_dim} values range from "
                f"{reducing_dim[0]:.1f} to {reducing_dim[-1]:.1f})")
            exit()
            
    if split_dim == 'time':
        time_dim = (np.squeeze(fNcdf.variables['time'][:]))[indices]
        print(f"time_dim = {time_dim}")

    fpath, fname = extract_path_basename(input_file_name)
    if split_dim == 'time':
        if len(np.atleast_1d(bounds)) < 2:
            output_file_name = (f"{fpath}/{int(time_dim):05d}{fname[5:-3]}_"
                                f"nearest_Ls{int(bounds[0]):03d}.nc")
        else:
            output_file_name = (f"{fpath}/{int(time_dim[0]):05d}{fname[5:-3]}_"
                                f"Ls{int(bounds[0]):03d}_{int(bounds[1]):03d}.nc")
    elif split_dim == 'lat':
        new_bounds = [str(abs(int(b)))+"S" if b < 0 else str(int(b))+"N" for b in bounds]
        if len(np.atleast_1d(bounds)) < 2:
            output_file_name = (f"{fpath}/{original_date}{fname[5:-3]}_nearest_{split_dim}"
                                f"_{new_bounds[0]}.nc")
        else:
            print(f"{Yellow}bounds = {bounds[0]} {bounds[1]}")
            print(f"{Yellow}new_bounds = {new_bounds[0]} {new_bounds[1]}")
            output_file_name = (f"{fpath}/{original_date}{fname[5:-3]}_{split_dim}"
                                f"_{new_bounds[0]}_{new_bounds[1]}.nc")
    elif split_dim == interp_type:
        if interp_type == 'pfull':
            new_bounds = [str(abs(int(b*100)))+"Pa" if b < 1 else str(int(b))+unt_txt for b in bounds]
        elif interp_type == 'pstd':
            new_bounds = [str(abs(int(b*100)))+"hPa" if b < 1 else str(int(b))+unt_txt for b in bounds]
        else:
            new_bounds = [str(int(b))+unt_txt for b in bounds]
        if len(np.atleast_1d(bounds)) < 2:
            print(f"{Yellow}bounds = {bounds[0]}")
            print(f"{Yellow}new_bounds = {new_bounds[0]}")
            output_file_name = (f"{fpath}/{original_date}{fname[5:-3]}_nearest"
                                f"_{new_bounds[0]:03d}.nc")
        else:
            print(f"{Yellow}bounds = {bounds[0]} {bounds[1]}")
            print(f"{Yellow}new_bounds = {new_bounds[0]} {new_bounds[1]}")
            output_file_name = (f"{fpath}/{original_date}{fname[5:-3]}"
                                f"_{new_bounds[0]:03d}_{new_bounds[1]:03d}.nc")
    else:
        if len(np.atleast_1d(bounds)) < 2:
            output_file_name = (f"{fpath}/{original_date}{fname[5:-3]}_nearest_{split_dim}"
                                f"_{int(bounds[0]):03d}.nc")
        else:
            output_file_name = (f"{fpath}/{original_date}{fname[5:-3]}_{split_dim}"
                                f"_{int(bounds[0]):03d}_{int(bounds[1]):03d}.nc")
    
    print(f"{Cyan}new filename = {output_file_name}")
    Log = Ncdf(output_file_name)
    
    Log.copy_all_dims_from_Ncfile(fNcdf, exclude_dim = [split_dim])
    
    if split_dim == 'time':
        Log.add_dimension(split_dim, None)
    else:
        Log.add_dimension(split_dim, len(dim_out))
    
    if split_dim == 'time':
        Log.log_axis1D(variable_name = 'time', 
                       DATAin = dim_out, 
                       dim_name = 'time', 
                       longname_txt = 'sol number',
                       units_txt = 'days since 0000-00-00 00:00:00', 
                       cart_txt = 'T')
    elif split_dim == 'lat':
        Log.log_axis1D(variable_name = 'lat', 
                       DATAin = dim_out, 
                       dim_name = 'lat', 
                       longname_txt = 'latitude',
                       units_txt = 'degrees_N', 
                       cart_txt = 'T')
    elif split_dim == 'lon':
        Log.log_axis1D(variable_name = 'lon', 
                       DATAin = dim_out, 
                       dim_name = 'lon', 
                       longname_txt = 'longitude',
                       units_txt = 'degrees_E', 
                       cart_txt = 'T')
    elif split_dim == interp_type:
        Log.log_axis1D(variable_name = split_dim, 
                       DATAin = dim_out, 
                       dim_name = split_dim, 
                       longname_txt = lnm_txt,
                       units_txt = unt_txt, 
                       cart_txt = 'T')
    
    # Loop over all variables in the file
    for ivar in var_list:
        varNcf = fNcdf.variables[ivar]
        if split_dim in varNcf.dimensions and ivar != split_dim:  
            # ivar is a dim of ivar but ivar is not ivar
            print(f'{Cyan}Processing: {ivar}...{Nclr}')
            if split_dim == 'time':
                var_out = varNcf[indices, ...]
            elif split_dim == 'lat' and varNcf.ndim == 5:
                var_out = varNcf[:, :, :, indices, :]
            elif split_dim == 'lat' and varNcf.ndim == 4:
                var_out = varNcf[:, :, indices, :]
            elif split_dim == 'lat' and varNcf.ndim == 3:
                var_out = varNcf[:, indices, :]
            elif split_dim == 'lat' and varNcf.ndim == 2:
                var_out = varNcf[indices, ...]
            elif split_dim == 'lon' and varNcf.ndim > 2:
                var_out = varNcf[..., indices]
            elif split_dim == 'lon' and varNcf.ndim == 2:
                var_out = varNcf[indices, ...]
<<<<<<< HEAD
            elif split_dim == interp_type and varNcf.ndim == 5:
                var_out = varNcf[:, :, indices, :, :]
            elif split_dim == interp_type and varNcf.ndim == 4:
                var_out = varNcf[:, indices, :, :]
=======
>>>>>>> cd384cd8
            longname_txt, units_txt = get_longname_unit(fNcdf, ivar)
            Log.log_variable(ivar, var_out, varNcf.dimensions,
                             longname_txt, units_txt)
        else:
            # ivar is ivar OR ivar is not a dim of ivar
            if (ivar in ['pfull', 'lat', 'lon', 'phalf', 'pk', 'bk',
                         'pstd', 'zstd', 'zagl', 'time'] and 
                ivar != split_dim):
                # ivar is a dimension
                print(f'{Cyan}Copying axis: {ivar}...{Nclr}')
                Log.copy_Ncaxis_with_content(fNcdf.variables[ivar])
            elif ivar != split_dim:
                # ivar is not itself and not a dimension of ivar
                print(f'{Cyan}Copying variable: {ivar}...{Nclr}')
                Log.copy_Ncvar(fNcdf.variables[ivar])
    Log.close()
    fNcdf.close()
    return

# ==================================================================
#                   Time-Shifting Implementation
#                            Victoria H.
# ==================================================================

def time_shift(file_list):
    """
    This function converts the data in diurn files with a time_of_day_XX
    dimension to universal local time.

    :param file_list: list of file names
    :type file_list: list
    """
    if parser.parse_args().tshift == 999:
        # Target local times requested by user
        target_list = None 
    else:
        target_list = np.fromstring(parser.parse_args().tshift, 
                                    dtype = float, sep=" ")

    for file in file_list:
        # Add path unless full path is provided
        if not ("/" in file):
            input_file_name = f"{data_dir}/{file}"
        else:
            input_file_name = file
        output_file_name = f"{input_file_name[:-3]}_T.nc"

        if parser.parse_args().ext:
            # Append extension, if any:
            output_file_name = (f"{output_file_name[:-3]}_"
                                f"{parser.parse_args().ext}.nc")

        fdiurn = Dataset(input_file_name, "r", format = "NETCDF4_CLASSIC")
        # Define a netcdf object from the netcdf wrapper module
        fnew = Ncdf(output_file_name)
        # Copy some dimensions from the old file to the new file
        fnew.copy_all_dims_from_Ncfile(fdiurn)

        # Find the "time of day" variable name
        tod_name_in = find_tod_in_diurn(fdiurn)
        _, zaxis = FV3_file_type(fdiurn)

        # Copy some variables from the old file to the new file
        fnew.copy_Ncaxis_with_content(fdiurn.variables["lon"])
        fnew.copy_Ncaxis_with_content(fdiurn.variables["lat"])
        fnew.copy_Ncaxis_with_content(fdiurn.variables["time"])
        fnew.copy_Ncaxis_with_content(fdiurn.variables["scalar_axis"])

        # Only create a vertical axis if orig. file has 3D fields
        if zaxis in fdiurn.dimensions.keys():
            fnew.copy_Ncaxis_with_content(fdiurn.variables[zaxis])

        # Take care of TOD dimension in new file
        tod_orig = np.array(fdiurn.variables[tod_name_in])

        if target_list is None:
            # If user does not specify which TOD(s) to do, do all 24
            tod_name_out = tod_name_in
            fnew.copy_Ncaxis_with_content(fdiurn.variables[tod_name_in])
            # Only copy "areo" if it exists in the original file
            if "areo" in fdiurn.variables.keys():
                fnew.copy_Ncvar(fdiurn.variables["areo"])
        else:
            # If user requests specific local times, update the old
            # axis as necessary
            tod_name_out = f"time_of_day_{(len(target_list)):02}"
            fnew.add_dim_with_content(tod_name_out, target_list,
                                      longname_txt = "time of day",
                                      units_txt = ("[hours since 0000-00-00 "
                                                   "00:00:00]"),
                                      cart_txt = "")
            # Create areo variable with the new size
            areo_shape = fdiurn.variables["areo"].shape
            areo_dims = fdiurn.variables["areo"].dimensions

            # Update shape with new time_of_day
            areo_shape = (areo_shape[0], len(target_list), areo_shape[2])
            areo_dims = (areo_dims[0], tod_name_out, areo_dims[2])

            areo_out = np.zeros(areo_shape)

            for i in range(len(target_list)):
                # For new target_list, e.g [3,15]
                # Get the closest "time_of_day" index
                j = np.argmin(np.abs(target_list[i] - tod_orig))
                areo_out[:, i, 0] = fdiurn.variables["areo"][:, j, 0]

            fnew.add_dim_with_content("scalar_axis", [0], longname_txt = "none",
                                      units_txt = "none")
            fnew.log_variable("areo", areo_out, areo_dims, "areo", "degrees")

        # Read in 4D field(s) and do the time shift. Exclude vars
        # not listed after --include in var_list
        lons = np.array(fdiurn.variables["lon"])
        var_list = filter_vars(fdiurn, parser.parse_args().include)

        for var in var_list:
            print(f"{Cyan}Processing: {var}...{Nclr}")
            value = fdiurn.variables[var][:]
            dims = fdiurn.variables[var].dimensions
            longname_txt, units_txt = get_longname_unit(fdiurn, var)
            
            if (len(dims) >= 4):
                y = dims.index("lat")
                x = dims.index("lon")
                t = dims.index("time")
                tod = dims.index(tod_name_in)

            if (len(dims) == 4):
                # time, tod, lat, lon
                var_val_tmp = np.transpose(value, (x, y, t, tod))
                var_val_T = tshift(var_val_tmp, lons, tod_orig,
                                   timex = target_list)
                var_out = np.transpose(var_val_T, (2, 3, 1, 0))
                fnew.log_variable(var, var_out,
                                  ["time", tod_name_out, "lat", "lon"],
                                  longname_txt, units_txt)
            if (len(dims) == 5):
                # time, tod, Z, lat, lon
                z = dims.index(zaxis)
                var_val_tmp = np.transpose(value, (x, y, z, t, tod))
                var_val_T = tshift(var_val_tmp, lons, tod_orig,
                                   timex = target_list)
                var_out = np.transpose(var_val_T, (3, 4, 2, 1, 0))
                fnew.log_variable(var, var_out,
                                  ["time", tod_name_out, zaxis, "lat", "lon"],
                                  longname_txt, units_txt)
        fnew.close()
        fdiurn.close()
    return

# ======================================================================
#                           MAIN PROGRAM
# ======================================================================

def main():
    global data_dir
    file_list = parser.parse_args().input_file
    data_dir = os.getcwd()

    # Make a list of input files including the full path to the dir
    full_file_list = []
    for file in file_list:
        if not ("/" in file):
            full_file_list.append(f"{data_dir}/{file}")
        else:
            full_file_list.append(f"{file}")
            
    if parser.parse_args().fv3 and parser.parse_args().combine:
        print(f"{Red}Use --fv3 and --combine separately to avoid ambiguity")
        exit()

    # ==================================================================
    #               Conversion Legacy -> MGCM Format
    #                    Richard U. and Alex. K.
    # ==================================================================

    # Convert to MGCM Output Format
    if parser.parse_args().fv3:
        for req_file in parser.parse_args().fv3:
            if req_file not in ["fixed", "average", "daily", "diurn"]:
                print(f"{Red}{req_file} is invalid. Select ``fixed``, "
                      f"``average``, ``daily``, or ``diurn``{Nclr}")

        # lsmin = None
        # lsmax = None

        if full_file_list[0][-3:] == ".nc":
            print("Processing Legacy MGCM netCDF files")
            for f in full_file_list:
                # file_name = os.path.basename(f)
                # ls_l = file_name[-12:-9]
                # ls_r = file_name[-6:-3]

                # if lsmin is None:
                #     lsmin = ls_l
                # else:
                #     lsmin = str(min(int(lsmin), int(ls_l))).zfill(3)
                # if lsmax is None:
                #     lsmax = ls_r
                # else:
                #     lsmax = str(max(int(lsmax), int(ls_r))).zfill(3)
                make_FV3_files(f, parser.parse_args().fv3, True)
        else:
            print("Processing fort.11 files")
            for f in full_file_list:
                file_name = Fort(f)
                if "fixed" in parser.parse_args().fv3:
                    file_name.write_to_fixed()
                if "average" in parser.parse_args().fv3:
                    file_name.write_to_average()
                if "daily" in parser.parse_args().fv3:
                    file_name.write_to_daily()
                if "diurn" in parser.parse_args().fv3:
                    file_name.write_to_diurn()
                    
    elif parser.parse_args().combine:
        # Combine files along the time dimension
        combine_files(file_list, full_file_list)
    
    elif parser.parse_args().split:
        # Split file along the specified dimension. If none specified,
        # default to time dimension
        split_files(file_list, parser.parse_args().dim)
        
    elif parser.parse_args().tshift:
        # Time-shift files
        time_shift(file_list)

    # ==================================================================
    #               Bin a daily file as an average file
    #                               Alex K.
    # ==================================================================
    elif (parser.parse_args().bin_average and not
          parser.parse_args().bin_diurn):

        # Generate output file name
        bin_period = parser.parse_args().bin_average
        for file in file_list:
            # Add path unless full path is provided
            if not ("/" in file):
                input_file_name = f"{data_dir}/{file}"
            else:
                input_file_name = file
            output_file_name = f"{input_file_name[:-3]}_to_average.nc"

            # Append extension, if any:
            if parser.parse_args().ext:
                output_file_name = (
                    f"{output_file_name[:-3]}_{parser.parse_args().ext}.nc"
                )

            fdaily = Dataset(input_file_name, "r", format = "NETCDF4_CLASSIC")
            var_list = filter_vars(fdaily, parser.parse_args().include)

            time = fdaily.variables["time"][:]


            time_increment = time[1] - time[0]
            dt_per_day = int(np.round(1/time_increment))
            dt_total = int(dt_per_day * bin_period)

            bins = len(time) / (dt_per_day * bin_period)
            bins_even = len(time) // dt_total
            bins_left = len(time) % dt_total

            if bins_left != 0:
                print(f"{Yellow}*** Warning *** Requested a {bin_period}-sol "
                         f"bin period but the file has a total of {len(time)}"
                         f"timesteps ({dt_per_day} per sol) and {len(time)}/"
                         f"({bin_period}x{dt_per_day})={bins} is not a round "
                         f"number.\nWill use {bins_even} bins with "
                         f"{bin_period}x{dt_per_day}={dt_total} timesteps per "
                         f"bin ({bins_even*dt_total} timsteps total) and "
                         f"discard {bins_left} timesteps.{Nclr}")

            # Define a netcdf object from the netcdf wrapper module
            fnew = Ncdf(output_file_name)
            # Copy all dimensions but time from the old file to the new file
            fnew.copy_all_dims_from_Ncfile(fdaily, exclude_dim = ["time"])

            # Calculate and log the new time array
            fnew.add_dimension("time", None)
            time_out = daily_to_average(time[:], time_increment, bin_period)
            fnew.log_axis1D("time", time_out, "time", 
                            longname_txt = "sol number",
                            units_txt = "days since 0000-00-00 00:00:00", 
                            cart_txt = "T")

            # Loop over all variables in the file
            for ivar in var_list:
                varNcf = fdaily.variables[ivar]

                if "time" in varNcf.dimensions:
                    print(f"{Cyan}Processing: {ivar}{Nclr}")
                    var_out = daily_to_average(varNcf[:], time_increment, 
                                               bin_period)
                    longname_txt, units_txt = get_longname_unit(fdaily, ivar)
                    fnew.log_variable(ivar, var_out, varNcf.dimensions,
                                      longname_txt, units_txt)

                else:
                    if ivar in ["pfull", "lat", "lon", "phalf", "pk",
                                "bk", "pstd", "zstd", "zagl"]:
                        print(f"{Cyan}Copying axis: {ivar}{Nclr}")
                        fnew.copy_Ncaxis_with_content(fdaily.variables[ivar])
                    else:
                        print(f"{Cyan}Copying variable: {ivar}{Nclr}")
                        fnew.copy_Ncvar(fdaily.variables[ivar])
            fnew.close()

    # ==================================================================
    #               Bin a daily file as a diurn file
    #                               Alex K.
    # ==================================================================
    elif parser.parse_args().bin_diurn:
        # Use defaut binning period of 5 days (like average files)
        if parser.parse_args().bin_average is None:
            bin_period = 5
        else:
            bin_period = parser.parse_args().bin_average

        for file in file_list:
            # Add path unless full path is provided
            if not ("/" in file):
                input_file_name = f"{data_dir}/{file}"
            else:
                input_file_name = file
            output_file_name = f"{input_file_name[:-3]}_to_diurn.nc"

            # Append extension, if any:
            if parser.parse_args().ext:
                output_file_name = (f"{output_file_name[:-3]}_"
                                    f"{parser.parse_args().ext}.nc")

            fdaily = Dataset(input_file_name, "r", format = "NETCDF4_CLASSIC")
            var_list = filter_vars(fdaily, parser.parse_args().include)

            time = fdaily.variables["time"][:]

            time_increment = time[1] - time[0]
            dt_per_day = int(np.round(1/time_increment))

            # Define a netcdf object from the netcdf wrapper module
            fnew = Ncdf(output_file_name)
            # Copy all dimensions but "time" from the old file to the
            # new file
            fnew.copy_all_dims_from_Ncfile(fdaily, exclude_dim = ["time"])

            # If no binning is requested, copy time axis as-is
            fnew.add_dimension("time", None)
            time_out = daily_to_average(time[:], time_increment, bin_period)
            fnew.add_dim_with_content("time", time_out, 
                                      longname_txt = "sol number",
                                      units_txt = ("days since 0000-00-00 "
                                                   "00:00:00"), 
                                      cart_txt = "T")

            # Create a new time_of_day dimension
            tod_name = f"time_of_day_{dt_per_day:02}"
            time_tod = np.squeeze(daily_to_diurn(time[0:dt_per_day],
                                                 time[0:dt_per_day]))
            tod = np.mod(time_tod*24, 24)
            fnew.add_dim_with_content(tod_name, tod, 
                                      longname_txt = "time of day",
                                      units_txt = ("hours since 0000-00-00 "
                                                   "00:00:00"), 
                                      cart_txt = "N")

            # Loop over all variables in the file
            for ivar in var_list:
                varNcf = fdaily.variables[ivar]
                
                if "time" in varNcf.dimensions and ivar != "time":
                    # If time is the dimension (not just an array)
                    print(f"{Cyan}Processing: {ivar}{Nclr}")
                    dims_in = varNcf.dimensions
                    dims_out = (dims_in[0],)+(tod_name,)+dims_in[1:]
                    var_out = daily_to_diurn(varNcf[:], time[0:dt_per_day])
                    if bin_period != 1:
                        # dt is 1 sol between two diurn timesteps
                        var_out = daily_to_average(var_out, 1., bin_period)
                    longname_txt, units_txt = get_longname_unit(fdaily, ivar)
                    fnew.log_variable(ivar, var_out, dims_out,
                                      longname_txt, units_txt)

                else:
                    if ivar in ["pfull", "lat", "lon", "phalf", "pk",
                                "bk", "pstd", "zstd", "zagl"]:
                        print(f"{Cyan}Copying axis: {ivar}{Nclr}")
                        fnew.copy_Ncaxis_with_content(fdaily.variables[ivar])
                    elif ivar != "time":
                        print(f"{Cyan}Copying variable: {ivar}{Nclr}")
                        fnew.copy_Ncvar(fdaily.variables[ivar])
            fnew.close()

    # ==================================================================
    #                       Transient Wave Analysis
    #                       Alex K. & R. J. Wilson
    # ==================================================================

    elif (parser.parse_args().high_pass_filter or
          parser.parse_args().low_pass_filter or
          parser.parse_args().band_pass_filter):

        # This functions requires scipy > 1.2.0. Import package here.
        from amescap.Spectral_utils import zeroPhi_filter

        if parser.parse_args().high_pass_filter:
            btype = "high"
            out_ext = "_hpf"
            nsol = np.asarray(
                parser.parse_args().high_pass_filter
                ).astype(float)
            if len(np.atleast_1d(nsol)) != 1:
                print(f"{Red}***Error*** sol_min accepts only one value")
                exit()
        if parser.parse_args().low_pass_filter:
            btype = "low"
            out_ext = "_lpf"
            nsol = np.asarray(
                parser.parse_args().low_pass_filter
                ).astype(float)
            if len(np.atleast_1d(nsol)) != 1:
                print(f"{Red}sol_max accepts only one value")
                exit()
        if parser.parse_args().band_pass_filter:
            btype = "band"
            out_ext = "_bpf"
            nsol = np.asarray(
                parser.parse_args().band_pass_filter
                ).astype(float)
            if len(np.atleast_1d(nsol)) != 2:
                print(f"{Red}Requires two values: sol_min sol_max")
                exit()
        if parser.parse_args().no_trend:
            out_ext = f"{out_ext}_no_trend"

        for file in file_list:
            if not ("/" in file):
                # Add path unless full path is provided
                input_file_name = f"{data_dir}/{file}"
            else:
                input_file_name = file
            output_file_name = f"{input_file_name[:-3]}{out_ext}.nc"

            # Append extension, if any:
            if parser.parse_args().ext:
                output_file_name = (
                    f"{output_file_name[:-3]}_{parser.parse_args().ext}.nc"
                )

            fdaily = Dataset(input_file_name, "r", format = "NETCDF4_CLASSIC")

            var_list = filter_vars(fdaily, parser.parse_args().include)

            time = fdaily.variables["time"][:]

            dt = time[1]-time[0]

            # Check if the frequency domain is allowed
            if any(nn <= 2*dt for nn in nsol):
                print(f"{Red}***Error***  minimum cut-off cannot be smaller "
                      f"than the Nyquist period of 2xdt={2*dt} sol{Nclr}")
                exit()

            # Define a netcdf object from the netcdf wrapper module
            fnew = Ncdf(output_file_name)
            # Copy all dimensions but time from the old file to the
            # new file
            fnew.copy_all_dims_from_Ncfile(fdaily)

            if btype == "low":
                fnew.add_constant("sol_max", nsol,
                                  "Low-pass filter cut-off period ",
                                  "sol")
            elif btype == "high":
                fnew.add_constant("sol_min", nsol,
                                  "High-pass filter cut-off period ",
                                  "sol")
            elif btype == "band":
                fnew.add_constant("sol_min", nsol[0],
                                  "High-pass filter low cut-off period ",
                                  "sol")
                fnew.add_constant("sol_max", nsol[1],
                                  "High-pass filter high cut-off period ",
                                  "sol")
            dt = time[1]-time[0]

            fs = 1/(dt) # Frequency in sol-1
            if btype == "band":
                # Flip the sols so that the low frequency comes first
                low_highcut = 1/nsol[::-1]
            else:
                low_highcut = 1./nsol

            # Loop over all variables in the file
            for ivar in var_list:
                varNcf = fdaily.variables[ivar]

                if ("time" in varNcf.dimensions and
                    ivar not in ["time", "areo"]):
                    print(f"{Cyan}Processing: {ivar}{Nclr}")
                    var_out = zeroPhi_filter(
                        varNcf[:], btype, low_highcut, fs, axis = 0, order = 4,
                        no_trend = parser.parse_args().no_trend)
                    longname_txt, units_txt = get_longname_unit(fdaily, ivar)
                    fnew.log_variable(ivar, var_out, varNcf.dimensions,
                                      longname_txt, units_txt)
                else:
                    if ivar in ["pfull", "lat", "lon", "phalf", "pk",
                                "bk", "pstd", "zstd", "zagl"]:
                        print(f"{Cyan}Copying axis: {ivar}{Nclr}")
                        fnew.copy_Ncaxis_with_content(fdaily.variables[ivar])
                    else:
                        print(f"{Cyan}Copying variable: {ivar}{Nclr}")
                        fnew.copy_Ncvar(fdaily.variables[ivar])
            fnew.close()

    #==================================================================
    #                      Zonal Decomposition Analysis
    #                              Alex K.
    #==================================================================
    elif (parser.parse_args().high_pass_zonal or 
          parser.parse_args().low_pass_zonal or 
          parser.parse_args().band_pass_zonal):
        # This function requires scipy > 1.2.0. Import the package here
        from amescap.Spectral_utils import zonal_decomposition, zonal_construct,init_shtools
        # Load the module
        init_shtools()
        if parser.parse_args().high_pass_zonal:
            btype = "high"
            out_ext = "_hpk"
            nk = np.asarray(parser.parse_args().high_pass_zonal).astype(int)
            if len(np.atleast_1d(nk)) != 1:
                print(f"{Red}***Error*** kmin accepts only one value")
                exit()
        if parser.parse_args().low_pass_zonal:
            btype = "low"
            out_ext = "_lpk"
            nk = np.asarray(parser.parse_args().low_pass_zonal).astype(int)
            if len(np.atleast_1d(nk)) != 1:
                print(f"{Red}kmax accepts only one value")
                exit()
        if parser.parse_args().band_pass_zonal:
            btype = "band"
            out_ext = "_bpk"
            nk = np.asarray(parser.parse_args().band_pass_zonal).astype(int)
            if len(np.atleast_1d(nk)) != 2:
                print(f"{Red}Requires two values: kmin kmax")
                exit()
    
        if parser.parse_args().no_trend:
            out_ext = f"{out_ext}_no_trend"
    
        for file in file_list:
            # Add path unless full path is provided
            if not ("/" in file):
                input_file_name = f"{data_dir}/{file}"
            else:
                input_file_name=file
            output_file_name = f"{input_file_name[:-3]}{out_ext}.nc"
    
            # Append extension, if any:
            if parser.parse_args().ext:
                output_file_name = (f"{output_file_name[:-3]}_"
                                    f"{parser.parse_args().ext}.nc")
    
            fname = Dataset(input_file_name, "r", format = "NETCDF4_CLASSIC")
            # Get all variables
            var_list = filter_vars(fname,parser.parse_args().include) 
            lon = fname.variables["lon"][:]
            lat = fname.variables["lat"][:]
            LON, LAT = np.meshgrid(lon,lat)
    
            dlat = lat[1] - lat[0]
            dx = 2*np.pi*3400
    
            # Check if the frequency domain is allowed and display some 
            # information
            if any(nn > len(lat)/2 for nn in nk):
                print(f"{Red}***Warning***  maximum wavenumber cut-off cannot "
                      f"be larger than the Nyquist criteria of "
                      f" nlat/2 = {len(lat)/2} sol{Nclr}")
            elif btype == "low":
                L_max = (1./nk) * dx
                print(f"{Yellow}Low pass filter, allowing only wavelength > "
                      f"{L_max} km{Nclr}")
            elif btype == "high":
                L_min = (1./nk) * dx
                print(f"{Yellow}High pass filter, allowing only wavelength < "
                      f"{L_min} km{Nclr}")
            elif btype == "band":
                L_min = (1. / nk[1]) * dx
                L_max = 1. / max(nk[0], 1.e-20) * dx
                if L_max > 1.e20:
                    L_max = np.inf
                print(f"{Yellow}Band pass filter, allowing only {L_min} km < "
                      f"wavelength < {L_max} km{Nclr}")
                
            # Define a netcdf object from the netcdf wrapper module
            fnew = Ncdf(output_file_name) 
            # Copy all dimensions but "time" from old -> new file
            fnew.copy_all_dims_from_Ncfile(fname)
    
            if btype == "low":
                fnew.add_constant("kmax", nk, 
                                  "Low-pass filter zonal wavenumber ", 
                                  "wavenumber")
            elif btype == "high":
                fnew.add_constant("kmin", nk, 
                                  "High-pass filter zonal wavenumber ", 
                                  "wavenumber")
            elif btype == "band":
                fnew.add_constant("kmin", nk[0], 
                                  "Band-pass filter low zonal wavenumber ", 
                                  "wavenumber")
                fnew.add_constant("kmax", nk[1], 
                                  "Band-pass filter high zonal wavenumber ", 
                                  "wavenumber")
            low_highcut = nk
                
            for ivar in var_list:
                # Loop over all variables in the file
                varNcf = fname.variables[ivar]
    
                if ("lat" in varNcf.dimensions and 
                    "lon" in varNcf.dimensions):
                    print(f"{Cyan}Processing: {ivar}...{Nclr}")
                    # Step 1 : Detrend the data
                    TREND = get_trend_2D(varNcf[:], LON, LAT,  "wmean")
                    # Step 2 : Calculate spherical harmonic coeffs
                    COEFF, PSD = zonal_decomposition(varNcf[:] - TREND)
                    # Step 3 : Recompose the variable out of the coeffs
                    VAR_filtered=zonal_construct(COEFF, varNcf[:].shape, 
                                                 btype = btype, 
                                                 low_highcut = low_highcut)
                    #Step 4: Add the trend, if requested
                    if parser.parse_args().no_trend:
                        var_out = VAR_filtered
                    else:
                        var_out = VAR_filtered + TREND
    
                    fnew.log_variable(ivar, var_out, varNcf.dimensions, 
                                      varNcf.long_name, varNcf.units)
                else:
                    if  ivar in ["pfull", "lat", "lon", "phalf", "pk", "bk", 
                                 "pstd", "zstd", "zagl", "time"]:
                        print(f"{Cyan}Copying axis: {ivar}...{Nclr}")
                        fnew.copy_Ncaxis_with_content(fname.variables[ivar])
                    else:
                        print(f"{Cyan}Copying variable: {ivar}...{Nclr}")
                        fnew.copy_Ncvar(fname.variables[ivar])
            fnew.close()

    # ==================================================================
    #                           Tidal Analysis
    #                           Alex K. & R. J. Wilson
    # ==================================================================

    elif parser.parse_args().tidal:
        from amescap.Spectral_utils import diurn_extract, reconstruct_diurn
        N = parser.parse_args().tidal[0]
        if len(np.atleast_1d(N)) != 1:
            print(f"{Red}***Error*** N accepts only one value")
            exit()
        out_ext = "_tidal"
        if parser.parse_args().reconstruct:
            out_ext = f"{out_ext}_reconstruct"
        if parser.parse_args().normalize:
            out_ext = f"{out_ext}_norm"

        for file in file_list:
            # Add path unless full path is provided
            if not ("/" in file):
                input_file_name = f"{data_dir}/{file}"
            else:
                input_file_name = file
            output_file_name = f"{input_file_name[:-3]}{out_ext}.nc"

            # Append extension, if any:
            if parser.parse_args().ext:
                output_file_name = (f"{output_file_name[:-3]}_"
                                    f"{parser.parse_args().ext}.nc")

            fdiurn = Dataset(input_file_name, "r", format = "NETCDF4_CLASSIC")

            var_list = filter_vars(fdiurn, parser.parse_args().include)

            # Find time_of_day variable name
            tod_name = find_tod_in_diurn(fdiurn)

            target_tod = fdiurn.variables[tod_name][:]
            lon = fdiurn.variables["lon"][:]
            areo = fdiurn.variables["areo"][:]

            # Define a netcdf object from the netcdf wrapper module
            fnew = Ncdf(output_file_name)
            # Copy all dims but time_of_day from the old file to the
            # new file

            # Harmonics to reconstruct the signal. We use the original
            # time_of_day array.
            if parser.parse_args().reconstruct:
                fnew.copy_all_dims_from_Ncfile(fdiurn)
                # Copy time_of_day axis from initial files
                fnew.copy_Ncaxis_with_content(fdiurn.variables[tod_name])

            else:
                fnew.copy_all_dims_from_Ncfile(fdiurn, 
                                               exclude_dim = [tod_name])
                # Create new dimension holding the harmonics. We reuse
                # the time_of_day name to facilitate. Compatible with
                # other routines, but keep in mind this is the harmonic
                # number
                fnew.add_dim_with_content(
                    f"time_of_day_{N}",
                    np.arange(1, N+1),
                    longname_txt = "tidal harmonics",
                    units_txt = "Diurnal harmonic number",
                    cart_txt = "N"
                )

            # Loop over all variables in the file
            for ivar in var_list:
                varNcf = fdiurn.variables[ivar]
                varIN = varNcf[:]
                longname_txt, units_txt = get_longname_unit(fdiurn, ivar)
                var_unit = getattr(varNcf, "units", "")

                if (tod_name in varNcf.dimensions and
                    ivar not in [tod_name, "areo"] and
                    len(varNcf.shape) > 2):
                    print(f"{Cyan}Processing: {ivar}{Nclr}")

                    # Normalize the data
                    if parser.parse_args().normalize:
                        # Normalize and reshape the array along the
                        # time_of_day dimension
                        norm = np.mean(varIN, axis = 1)[:, np.newaxis, ...]
                        varIN = 100*(varIN-norm)/norm
                        #units_txt = f"% of diurnal mean"
                        var_unit = f"% of diurnal mean"

                    amp, phas = diurn_extract(varIN.swapaxes(0, 1), N, 
                                              target_tod, lon)
                    if parser.parse_args().reconstruct:
                        VARN = reconstruct_diurn(amp, phas, target_tod, lon, 
                                                 sumList=[])
                        for nn in range(N):
                            fnew.log_variable(f"{ivar}_N{nn+1}",
                                              VARN[nn, ...].swapaxes(0, 1),
                                              varNcf.dimensions,
                                              (f"harmonic N={nn+1} for "
                                               f"{longname_txt}"),
                                              units_txt)

                    else:
                        # Update the dimensions
                        new_dim = list(varNcf.dimensions)
                        new_dim[1] = f"time_of_day_{N}"
                        fnew.log_variable(f"{ivar}_amp", amp.swapaxes(0,1),
                                          new_dim, 
                                          f"tidal amplitude for {longname_txt}",
                                          units_txt)
                        fnew.log_variable(f"{ivar}_phas", phas.swapaxes(0,1),
                                          new_dim,
                                          f"tidal phase for {longname_txt}",
                                          "hr")

                elif  ivar in ["pfull", "lat", "lon", "phalf", "pk",
                               "bk", "pstd", "zstd", "zagl", "time"]:
                        print(f"{Cyan}Copying axis: {ivar}...{Nclr}")
                        fnew.copy_Ncaxis_with_content(fdiurn.variables[ivar])
                elif  ivar in ["areo"]:
                        if parser.parse_args().reconstruct:
                            #time_of_day is the same size as the
                            # original file
                            print(f"{Cyan}Copying axis: {ivar}...{Nclr}")
                            fnew.copy_Ncvar(fdiurn.variables["areo"])
                        else:
                            print(f"{Cyan}Processing: {ivar}...{Nclr}")
                            #Create areo variable reflecting the
                            # new shape
                            areo_new=np.zeros((areo.shape[0], N, 1))
                            #Copy areo
                            for xx in range(N):
                                areo_new[:, xx, :] = areo[:, 0, :]
                            #Update the dimensions
                            new_dim = list(varNcf.dimensions)
                            new_dim[1] = f"time_of_day_{N}"
                            #fnew.log_variable(ivar, bareo_new, new_dim,
                            # longname_txt, units_txt)
                            fnew.log_variable(ivar, areo_new, new_dim, 
                                              longname_txt, var_unit)
            fnew.close()

    # ==================================================================
    #                           Regridding Routine
    #                                 Alex K.
    # ==================================================================

    elif parser.parse_args().regrid_source:
        out_ext = "_regrid"
        name_target = parser.parse_args().regrid_source[0]

        # Add path unless full path is provided
        if not ("/" in name_target):
            name_target = f"{data_dir}/{name_target}"
        fNcdf_t = Dataset(name_target, "r")

        for file in file_list:
            # Add path unless full path is provided
            if not ("/" in file):
                input_file_name = f"{data_dir}/{file}"
            else:
                input_file_name = file
            output_file_name = f"{input_file_name[:-3]}{out_ext}.nc"

            # Append extension, if any:
            if parser.parse_args().ext:
                output_file_name = (f"{output_file_name[:-3]}_"
                                    f"{parser.parse_args().ext}.nc")

            f_in = Dataset(input_file_name, "r", format = "NETCDF4_CLASSIC")

            var_list = filter_vars(
                f_in, parser.parse_args().include)  # Get all variables

            # Define a netcdf object from the netcdf wrapper module
            fnew = Ncdf(output_file_name)

            # Copy all dims from the target file to the new file
            fnew.copy_all_dims_from_Ncfile(fNcdf_t)

            # Loop over all variables in the file
            for ivar in var_list:
                varNcf     = f_in.variables[ivar]
                longname_txt,units_txt = get_longname_unit(f_in, ivar)

                if  ivar in ["pfull", "lat", "lon", "phalf", "pk",
                             "bk", "pstd", "zstd", "zagl", "time", "areo"]:
                        print(f"{Cyan}Copying axis: {ivar}...{Nclr}")
                        fnew.copy_Ncaxis_with_content(fNcdf_t.variables[ivar])
                elif varNcf.dimensions[-2:]==("lat", "lon"):
                    #Ignore variables like time_bounds, scalar_axis
                    # or grid_xt_bnds...
                    print(f"{Cyan}Regridding: {ivar}...{Nclr}")
                    var_OUT = regrid_Ncfile(varNcf, f_in, fNcdf_t)
                    fnew.log_variable(ivar, var_OUT, varNcf.dimensions,
                                      longname_txt, units_txt)
            fnew.close()
            fNcdf_t.close()

    # ==================================================================
    #                           Zonal Averaging
    #                              Alex K.
    # ==================================================================
    elif parser.parse_args().zonal_avg:
        for file in file_list:
            if not ("/" in file):
                # Add path unless full path is provided
                input_file_name = f"{data_dir}/{file}"
            else:
                input_file_name = file
            output_file_name = f"{input_file_name[:-3]}_zavg.nc"

            # Append extension, if any:
            if parser.parse_args().ext:
                output_file_name = (f"{output_file_name[:-3]}_"
                                    f"{parser.parse_args().ext}.nc")

            fdaily = Dataset(input_file_name, "r", format = "NETCDF4_CLASSIC")
            var_list = filter_vars(
                fdaily, parser.parse_args().include)  # Get all variables

            lon_in = fdaily.variables["lon"][:]

            # Define a netcdf object from the netcdf wrapper module
            fnew = Ncdf(output_file_name)
            # Copy all dimensions but time from the old file to the
            # new file
            fnew.copy_all_dims_from_Ncfile(fdaily, exclude_dim = ["lon"])

            # Add a new dimension for the longitude, size = 1
            fnew.add_dim_with_content("lon", [lon_in.mean()], 
                                      longname_txt = "longitude", 
                                      units_txt = "degrees_E", cart_txt = "X")

            # Loop over all variables in the file
            for ivar in var_list:
                varNcf = fdaily.variables[ivar]
                longname_txt,units_txt = get_longname_unit(fdaily,ivar)
                if ("lon" in varNcf.dimensions and
                    ivar not in ["lon", "grid_xt_bnds", "grid_yt_bnds"]):
                    print(f"{Cyan}Processing: {ivar}...{Nclr}")
                    with warnings.catch_warnings():
                        warnings.simplefilter("ignore",
                                              category = RuntimeWarning)
                        var_out = np.nanmean(varNcf[:], 
                                             axis = -1)[..., np.newaxis]
                        fnew.log_variable(ivar, var_out, varNcf.dimensions,
                                          longname_txt, units_txt)
                else:
                    if ivar in ["pfull", "lat", "phalf", "pk", "bk", "pstd", 
                                "zstd", "zagl"]:
                        print(f"{Cyan}Copying axis: {ivar}{Nclr}{Nclr}")
                        fnew.copy_Ncaxis_with_content(fdaily.variables[ivar])
                    elif ivar in ["grid_xt_bnds", "grid_yt_bnds", "lon"]:
                        pass
                    else:
                        print(f"{Cyan}Copying variable: {ivar}{Nclr}")
                        fnew.copy_Ncvar(fdaily.variables[ivar])
            fnew.close()
    else:
        print(f"{Red}Error: no action requested: use ``MarsFiles *nc --fv3 "
              "--combine, --tshift, --bin_average, --bin_diurn etc ...``")
# END of script

# ======================================================
#                  DEFINITIONS
# ======================================================

def make_FV3_files(fpath, typelistfv3, renameFV3=True):
    """
    Make MGCM-like ``average``, ``daily``, and ``diurn`` files.
    Used if call to [``-fv3 --fv3``] is made AND Legacy files are in
    netCDFformat (not fort.11).

    :param fpath: Full path to the Legacy netcdf files
    :type fpath: str
    :param typelistfv3: MGCM-like file type: ``average``, ``daily``,
        or ``diurn``
    :type typelistfv3: list
    :param renameFV3: Rename the files from Legacy_LsXXX_LsYYY.nc to
        ``XXXXX.atmos_average.nc`` following MGCM output conventions
    :type renameFV3: bool

    :return: The MGCM-like files: ``XXXXX.atmos_average.nc``,
        ``XXXXX.atmos_daily.nc``, ``XXXXX.atmos_diurn.nc``.
    """
    historyDir = os.getcwd()
    histfile = Dataset(fpath, "r", format = "NETCDF4_CLASSIC")
    histdims = histfile.dimensions.keys()
    
    if renameFV3:
        # Convert the first Ls in file to a sol number
        fdate = f"{(ls2sol_1year(histfile.variables['ls'][0])):05}"

    def proccess_file(newf, typefv3):
        """
            Creates required variables and inputs them into the new
            files. Required variables include ``latitude``,
            ``longitude``, ``time``, ``time-of-day`` (if diurn file),
            and vertical layers (``phalf`` and ``pfull``).

            :param newf: path to target file
            :type newf: str
            :param typefv3: identifies type of file: ``average``,
                ``daily``, or ``diurn``
            :type typefv3: str

            :return: netCDF file with minimum required variables
        """
        for dname in histdims:
            if dname == "nlon":
                var = histfile.variables["longitude"]
                npvar = var[:]
                newf.add_dim_with_content("lon", npvar, "longitude",
                                          getattr(var, "units"), "X")
            elif dname == "nlat":
                var = histfile.variables["latitude"]
                npvar = var[:]
                newf.add_dim_with_content("lat", npvar, "latitude",
                                          getattr(var, "units"), "Y")

            elif dname == "time":
                newf.add_dimension("time", None)
            elif dname == "ntod" and typefv3 == "diurn":
                dim = histfile.dimensions[dname]
                newf.add_dimension("time_of_day_16", dim.size)
            elif dname == "nlay":
                nlay = histfile.dimensions[dname]
                num = nlay.size
                nump = num + 1
                pref = 7.01 * 100 # [Pa]
                pk = np.zeros(nump)
                bk = np.zeros(nump)
                pfull = np.zeros(num)
                phalf = np.zeros(nump)

                sgm = histfile.variables["sgm"]
                # Changed pk[0] = .08 to pk[0] = .08/2, otherwise
                # phalf[0] > phalf[1]
                pk[0] = 0.08/2
                # .. NOTE:: pk in amesCAP/mars_data/Legacy.fixed.nc
                # is also updated
                for z in range(num):
                    bk[z+1] = sgm[2*z + 2]
                phalf[:] = pk[:] + pref*bk[:] # [Pa]

                # DEPRECATED:
                # pfull[:] = (phalf[1:]-phalf[:num])/(np.log(phalf[1:])
                #             - np.log(phalf[:num]))

                # First layer:
                if pk[0] == 0 and bk[0] == 0:
                    pfull[0] = 0.5 * (phalf[0]+phalf[1])
                else:
                    pfull[0] = ((phalf[1]-phalf[0])
                                / (np.log(phalf[1]) - np.log(phalf[0])))
                # All other layers:
                pfull[1:] = ((phalf[2:]-phalf[1:-1])
                             / (np.log(phalf[2:]) - np.log(phalf[1:-1])))

                newf.add_dim_with_content("pfull", pfull,
                                          "ref full pressure level", "Pa")
                newf.add_dim_with_content("phalf", phalf,
                                          "ref half pressure level", "Pa")
                newf.log_axis1D("pk", pk, ("phalf"),
                                longname_txt = ("pressure part of the hybrid "
                                              "coordinate"),
                                units_txt = "Pa", cart_txt = "")
                newf.log_axis1D("bk", bk, ("phalf"),
                                longname_txt = ("sigma part of the hybrid "
                                              "coordinate"),
                                units_txt = "Pa", cart_txt = "")
            else:
                dim = histfile.dimensions[dname]
                newf.add_dimension(dname, dim.size)

        # =========== END function ===========

    if "average" in typelistfv3:
        # 5-sol average over "time_of_day" and "time"
        newfname_avg = f"{fdate}.atmos_average.nc"
        newfpath_avg = os.path.join(historyDir, newfname_avg)
        newfavg = Ncdf(newfpath_avg)
        proccess_file(newfavg, "average")
        do_avg_vars(histfile, newfavg, True, True)
        newfavg.close()

    if "daily" in typelistfv3:
        # Daily snapshot of the output
        newfname_daily = f"{fdate}.atmos_daily.nc"
        newfpath_daily = os.path.join(historyDir, newfname_daily)
        newfdaily = Ncdf(newfpath_daily)
        proccess_file(newfdaily, "daily")
        do_avg_vars(histfile, newfdaily, False, False)
        newfdaily.close()

    if "diurn" in typelistfv3:
        # 5-sol average over "time" only
        newfname_diurn = f"{fdate}.atmos_diurn.nc"
        newfpath_diurn = os.path.join(historyDir, newfname_diurn)
        newfdiurn = Ncdf(newfpath_diurn)
        proccess_file(newfdiurn, "diurn")
        do_avg_vars(histfile, newfdiurn, True, False)
        newfdiurn.close()

    if "fixed" in typelistfv3:
        # Copy Legacy.fixed to current directory
        cmd_txt = f"cp {sys.prefix}/mars_data/Legacy.fixed.nc {fdate}.fixed.nc"
        p = subprocess.run(cmd_txt, universal_newlines = True, shell = True)
        print(f"{os.getcwd()}/{fdate}.fixed.nc was copied locally")

def do_avg_vars(histfile, newf, avgtime, avgtod, bin_period=5):
    """
    Performs a time average over all fields in a file.

    :param histfile: file to perform time average on
    :type histfile: str
    :param newf: path to target file
    :type newf: str
    :param avgtime: whether ``histfile`` has averaged fields
        (e.g., ``atmos_average``)
    :type avgtime: bool
    :param avgtod: whether ``histfile`` has a diurnal time dimenion
        (e.g., ``atmos_diurn``)
    :type avgtod: bool
    :param bin_period: the time binning period if `histfile` has
        averaged fields (i.e., if ``avgtime==True``), defaults to 5
    :type bin_period: int, optional

    :return: a time-averaged file
    """
    histvars = histfile.variables.keys()
    for vname in histvars:
        var = histfile.variables[vname]
        npvar = var[:]
        dims = var.dimensions
        ndims = npvar.ndim
        vshape = npvar.shape
        ntod = histfile.dimensions["ntod"]

        # longname_txt, units_txt = get_longname_unit(histfile, vname)
        longname_txt = getattr(histfile.variables[vname], "long_name", "")

        if longname_txt == "":
            # On some files, like the LegacyGCM_Ls*** on the NAS data
            # portal, the attribute long_name may be mispelled longname
            longname_txt = getattr(histfile.variables[vname], "longname", "")

        units_txt = getattr(histfile.variables[vname], "units", "")

        if avgtod:
            newdims = replace_dims(dims, True)
        elif avgtime:
            newdims = replace_dims(dims, False)
        else:
            newdims = replace_dims(dims, True)

        if "time" in dims:
            tind = dims.index("time")
            tind_new = newdims.index("time")
            numt = histfile.dimensions["time"].size
        # TODO fix time !!
        # Now do time averages and write to files
        if ndims == 1:
            if vname == "ls":
                if not np.all(npvar[1:] >= npvar[:-1]):
                    # If Ls crosses over into a new year
                    year = 0.
                    for x in range(1, npvar.size):
                        if (350. < npvar[x-1] < 360. and npvar[x] < 10.):
                            year += 1.
                        npvar[x] += 360. * year

                # Create a time array
                time0 = (ls2sol_1year(npvar[0])
                         + np.linspace(0, 10., len(npvar)))

                if avgtime:
                    varnew = np.mean(npvar.reshape(-1, bin_period), axis = 1)
                    time0 = np.mean(time0.reshape(-1, bin_period), axis = 1)

                if not avgtime and not avgtod:
                    # Daily file
                    # Solar longitude
                    ls_start = npvar[0]
                    ls_end = npvar[-1]
                    step = ((ls_end-ls_start) / np.float32(((numt-1) 
                                                            * ntod.size)))
                    varnew = np.arange(0, numt * ntod.size, dtype = np.float32)
                    varnew[:] = varnew[:]*step + ls_start

                    # Time
                    step = ((ls2sol_1year(ls_end) - ls2sol_1year(ls_start))
                            / np.float32((numt * ntod.size)))
                    time0 = np.arange(0, numt * ntod.size, dtype = np.float32)
                    time0[:] = time0[:]*step + ls2sol_1year(ls_start)

                newf.log_axis1D("areo", varnew, dims,
                                longname_txt = "solar longitude",
                                units_txt = "degree",
                                cart_txt = "T")
                newf.log_axis1D("time", time0, dims,
                                longname_txt = "sol number",
                                units_txt = "days since 0000-00-00 00:00:00",
                                cart_txt = "T")
            else:
                continue

        elif ndims == 4:
            varnew = npvar
            if avgtime:
                varnew = np.mean(npvar.reshape(-1, bin_period, vshape[1],
                                               vshape[2], vshape[3]), axis = 1)
            if avgtod:
                varnew = varnew.mean(axis = 1)
            if not avgtime and not avgtod:
                varnew = npvar.reshape(-1, vshape[2], vshape[3])
            # Rename variable
            vname2, longname_txt2, units_txt2 = change_vname_longname_unit(
                vname, longname_txt, units_txt)
            # Convert surface pressure from mbar -> Pa
            if vname2 == "ps":
                varnew *= 100.
            newf.log_variable(vname2, varnew, newdims,longname_txt2,
                              units_txt2)
        elif ndims == 5:
            varnew = npvar
            if avgtime:
                varnew = np.mean(npvar.reshape(-1, bin_period, vshape[1], 
                                               vshape[2], vshape[3], 
                                               vshape[4]), axis = 1)
            if avgtod:
                varnew = varnew.mean(axis = 1)
            if not avgtime and not avgtod:
                varnew = npvar.reshape(-1, vshape[2], vshape[3], vshape[4])
            # Rename variables
            vname2, longname_txt2, units_txt2 = change_vname_longname_unit(
                vname, longname_txt, units_txt)
            newf.log_variable(vname2, varnew, newdims,longname_txt2,
                              units_txt2)
        elif vname == "tloc":
            if avgtime and not avgtod:
                vname2 = "time_of_day_16"
                longname_txt2 = "time_of_day"
                units_txt2 = "hours since 0000-00-00 00:00:00"
                # Overwrite ``time_of_day`` from 
                # [``time_of_day_16``, ``lon``] -> ``time_of_day_16``
                newdims = ("time_of_day_16")
                # Every 1.5 hours, centered at half timestep
                npvar = np.arange(0.75, 24, 1.5)
                newf.log_variable(vname2, npvar, newdims, longname_txt2,
                                  units_txt2)
    return 0

def change_vname_longname_unit(vname, longname_txt, units_txt):
    """
    Update variable ``name``, ``longname``, and ``units``. This is
    designed to work specifically with LegacyCGM.nc files.

    :param vname: variable name
    :type vname: str
    :param longname_txt: variable description
    :type longname_txt: str
    :param units_txt: variable units
    :type units_txt: str

    :return: variable name and corresponding description and unit
    """
    if vname == "psurf":
        vname = "ps"
        longname_txt = "surface pressure"
        units_txt = "Pa"
    elif vname == "tsurf":
        vname = "ts"
        longname_txt = "surface temperature"
        units_txt = "K"
    elif vname == "dst_core_mass":
        vname = "cor_mass"
        longname_txt = "dust core mass for the water ice aerosol"
        units_txt = "kg/kg"
    elif vname == "h2o_vap_mass":
        vname = "vap_mass"
        longname_txt = "water vapor mixing ratio"
        units_txt = "kg/kg"
    elif vname == "h2o_ice_mass":
        vname = "ice_mass"
        longname_txt = "water ice aerosol mass mixing ratio"
        units_txt = "kg/kg"
    elif vname == "dst_mass":
        vname = "dst_mass"
        longname_txt = "dust aerosol mass mixing ratio"
        units_txt = "kg/kg"
    elif vname == "dst_numb":
        vname = "dst_num"
        longname_txt = "dust aerosol number"
        units_txt = "number/kg"
    elif vname == "h2o_ice_numb":
        vname = "ice_num"
        longname_txt = "water ice aerosol number"
        units_txt = "number/kg"
    elif vname == "temp":
        longname_txt = "temperature"
        units_txt = "K"
    elif vname == "ucomp":
        longname_txt = "zonal wind"
        units_txt = "m/s"
    elif vname == "vcomp":
        longname_txt = "meridional wind"
        units_txt = "m/s"
    else:
        # Return original values
        pass
    return vname, longname_txt, units_txt

def replace_dims(dims, todflag):
    """
    Replaces dimensions with MGCM-like names. Removes ``time_of_day``.
    This is designed to work specifically with LegacyCGM.nc files.

    :param dims: dimensions of the variable
    :type dims: str
    :param todflag: indicates whether there exists a ``time_of_day``
        dimension
    :type todflag: bool

    :return: new dimension names for the variable
    """
    newdims = dims
    if "nlat" in dims:
        newdims = replace_at_index(newdims, newdims.index("nlat"), "lat")
    if "nlon" in dims:
        newdims = replace_at_index(newdims, newdims.index("nlon"), "lon")
    if "nlay" in dims:
        newdims = replace_at_index(newdims, newdims.index("nlay"), "pfull")
    if "ntod" in dims:
        if todflag:
            newdims = replace_at_index(newdims, newdims.index("ntod"), None)
        else:
            newdims = replace_at_index(newdims, newdims.index("ntod"),
                                       "time_of_day_16")
    return newdims

def replace_at_index(tuple_dims, idx, new_name):
    """
    Updates variable dimensions.

    :param tuple_dims: the dimensions as tuples e.g. (``pfull``,
        ``nlat``, ``nlon``)
    :type tuple_dims: tuple
    :param idx: index indicating axis with the dimensions to update
        (e.g. ``idx = 1``  for ``nlat``)
    :type idx: int
    :param new_name: new dimension name (e.g. ``latitude``)
    :type new_name: str

    :return: updated dimensions
    """
    if new_name is None:
        return tuple_dims[:idx] + tuple_dims[idx+1:]
    else:
        return tuple_dims[:idx] + (new_name,) + tuple_dims[idx+1:]

def ls2sol_1year(Ls_deg, offset=True, round10=True):
    """
    Returns a sol number from the solar longitude.

    :param Ls_deg: solar longitude [°]
    :type Ls_deg: float
    :param offset: if True, force year to start at Ls 0
    :type offset: bool
    :param round10: if True, round to the nearest 10 sols
    :type round10: bool

    :returns: ``Ds`` the sol number

    .. NOTE:: For the moment, this is consistent with 0 <= Ls <=
        359.99, but not for monotically increasing Ls.
    """
    Lsp = 250.99    # Ls at perihelion
    tperi = 485.35  # Time (in sols) at perihelion
    Ns = 668.6      # Number of sols in 1 MY
    e = 0.093379    # From MGCM: modules.f90
    nu = (Ls_deg-Lsp)*np.pi/180
    E = 2 * np.arctan(np.tan(nu/2) * np.sqrt((1-e)/(1+e)))
    M = E - e*np.sin(E)
    Ds = M/(2*np.pi)*Ns + tperi

    if offset:
        # Offset correction:
        if len(np.atleast_1d(Ds)) == 1:
            # Ds is a float
            Ds -= Ns
            if Ds < 0:
                Ds += Ns
        else:
            # Ds is an array
            Ds -= Ns
            Ds[Ds < 0] = Ds[Ds < 0] + Ns
    if round:
        # -1 means round to the nearest 10
        Ds = np.round(Ds, -1)
    return Ds

# ======================================================================
#                           END OF PROGRAM
# ======================================================================

if __name__ == "__main__":
    main()<|MERGE_RESOLUTION|>--- conflicted
+++ resolved
@@ -66,18 +66,11 @@
 
 # Load amesCAP modules
 from amescap.Ncdf_wrapper import (Ncdf, Fort)
-<<<<<<< HEAD
-from amescap.FV3_utils import (tshift, daily_to_average, daily_to_diurn)
+from amescap.FV3_utils import (tshift, daily_to_average, daily_to_diurn, get_trend_2D)
 from amescap.Script_utils import (
     find_tod_in_diurn, FV3_file_type, filter_vars, regrid_Ncfile,
     get_longname_unit, extract_path_basename
-    )
-=======
-from amescap.FV3_utils import (tshift, daily_to_average, daily_to_diurn,get_trend_2D)
-from amescap.Script_utils import (find_tod_in_diurn, FV3_file_type, 
-                                  filter_vars, regrid_Ncfile,
-                                  get_longname_unit, extract_path_basename)
->>>>>>> cd384cd8
+)
 
 # ======================================================================
 #                           ARGUMENT PARSER
@@ -641,13 +634,10 @@
                 var_out = varNcf[..., indices]
             elif split_dim == 'lon' and varNcf.ndim == 2:
                 var_out = varNcf[indices, ...]
-<<<<<<< HEAD
             elif split_dim == interp_type and varNcf.ndim == 5:
                 var_out = varNcf[:, :, indices, :, :]
             elif split_dim == interp_type and varNcf.ndim == 4:
                 var_out = varNcf[:, indices, :, :]
-=======
->>>>>>> cd384cd8
             longname_txt, units_txt = get_longname_unit(fNcdf, ivar)
             Log.log_variable(ivar, var_out, varNcf.dimensions,
                              longname_txt, units_txt)
