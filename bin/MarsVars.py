#!/usr/bin/env python

#Load generic Python Modules
import argparse #parse arguments
import os       #access operating systems function
import subprocess #run command
import sys       #system command
import warnings #Suppress certain errors when dealing with NaN arrays


from amesgcm.FV3_utils import fms_press_calc,fms_Z_calc,dvar_dh,cart_to_azimut_TR,mass_stream,zonal_detrend,spherical_div,spherical_curl,frontogenesis
from amesgcm.Script_utils import check_file_tape,prYellow,prRed,prCyan,prGreen,prPurple, print_fileContent,FV3_file_type,filter_vars,find_fixedfile
from amesgcm.Ncdf_wrapper import Ncdf
#=====Attempt to import specific scientic modules one may not find in the default python on NAS ====
try:
    import matplotlib
    matplotlib.use('Agg') # Force matplotlib to not use any Xwindows backend.
    import numpy as np
    from netCDF4 import Dataset, MFDataset

except ImportError as error_msg:
    prYellow("Error while importing modules")
    prYellow('Your are using python '+str(sys.version_info[0:3]))
    prYellow('Please, source your virtual environment');prCyan('    source amesGCM3/bin/activate \n')
    print("Error was: "+ error_msg.message)
    exit()

except Exception as exception:
    # Output unexpected Exceptions.
    print(exception, False)
    print(exception.__class__.__name__ + ": " + exception.message)
    exit()


#======================================================
#                  ARGUMENTS PARSER
#======================================================
parser = argparse.ArgumentParser(description="""\033[93m MarsVars, variable manager,  utility to add or remove variables to the diagnostic files\n Use MarsFiles ****.atmos.average.nc to view file content \033[00m""",
                                formatter_class=argparse.RawTextHelpFormatter)

parser.add_argument('input_file', nargs='+', #sys.stdin
                             help='***.nc file or list of ***.nc files ')
parser.add_argument('-add','--add', nargs='+',default=[],
                 help='Add a new variable to file  \n'
                      '> Usage: MarsVars ****.atmos.average.nc -add rho\n'
                      '\033[96mON NATIVE FILES:\n'
<<<<<<< HEAD
                      'rho              (density)                         Req. [ps,temp] \n'
                      'theta            (pot. temperature)                Req. [ps,temp] \n'
                      'pfull3D          (pressure at layer midpoint)      Req. [ps,temp] \n' 
                      'DP               (layer pressure thickness)        Req. [ps,temp] \n' 
                      'zfull            (altitude AGL)                    Req. [ps,temp] \n'       
                      'DZ               (layer altitude thickness)        Req. [ps,temp] \n'                
                      'w                (vertical winds)                  Req. [ps,temp,omega] \n'
                      'wdir             (wind direction)                  Req. [ucomp,vcomp] \n'
                      'wspeed           (wind magnitude)                  Req. [ucomp,vcomp] \n'
                      'N                (Brunt Vaisala freq)              Req. [ps,temp] \n'
                      'Ri               (Richardson number)               Req. [ps,temp] \n'
                      'Tco2             (CO2 condensation temperature)    Req. [ps,temp] \n'
                      'scorer_wl        (Scorer horizontal wavelength)    Req. [ps,temp,ucomp] \n'
                      'div              (divergence)                      Req. [ucomp,vcomp] \n'
                      'curl             (relative vorticity)              Req. [ucomp,vcomp] \n'
                      'fn               (frontogenesis)                   Req. [ucomp,vcomp,theta] \n'
                      'dzTau            (dust extinction rate)            Req. [dst_mass_micro,temp] \n'
                      'izTau            (ice extinction rate)             Req. [ice_mass_micro,temp] \n'
                      'dst_mass_micro   (dust mixing ratio)               Req. [dzTau,temp] \n'
                      'ice_mass_micro   (ice mixing ratio)                Req. [izTau,temp] \n'
                      'Vg_sed           (sedimentation rate)              Req. [dst_mass_micro,dst_num_micro,temp] \n'
                      'w_net            (net vertical winds (w-Vg_sed))   Req. [w,Vg_sed] \n'
=======
                      'rho        (density)                         Req. [ps,temp] \n'
                      'theta      (pot. temperature)                Req. [ps,temp] \n'
                      'pfull3D    (pressure at layer midpoint)      Req. [ps,temp] \n'
                      'DP         (layer pressure thickness)        Req. [ps,temp] \n'
                      'zfull      (altitude AGL)                    Req. [ps,temp] \n'
                      'DZ         (layer altitude thickness)        Req. [ps,temp] \n'
                      'w          (vertical winds)                  Req. [ps,temp,omega] \n'
                      'wdir       (wind direction)                  Req. [ucomp,vcomp] \n'
                      'wspeed     (wind magnitude)                  Req. [ucomp,vcomp] \n'
                      'N          (Brunt Vaisala freq)              Req. [ps,temp] \n'
                      'Ri         (Richardson number)               Req. [ps,temp,ucomp,vcomp] \n'
                      'Tco2       (CO2 condensation temperature)    Req. [ps,temp] \n'
                      'scorer_wl  (Scorer horizontal wavelength)    Req. [ps,temp,ucomp] \n'
                      'div        (divergence)                      Req. [ucomp,vcomp] \n'
                      'curl       (relative vorticity)              Req. [ucomp,vcomp] \n'
                      'fn         (frontogenesis)                   Req. [ucomp,vcomp,theta] \n'
>>>>>>> ec55cd59
                      ' \nNOTE:                    \n'
                      '     Some support on interpolated files, in particular if pfull3D \n'
                      '         and zfull are added before interpolation to _pstd, _zagl, _zstd. \n'
                      '\033[00m\n'
                      '\033[93mON INTERPOLATED FILES :                                     \n'
<<<<<<< HEAD
                      'msf              (mass stream function)              Req. [vcomp] \n'
                      'ep               (wave potential energy)             Req. [temp] \n'
                      'ek               (wave kinetic energy)               Req. [ucomp,vcomp] \n'
                      'mx               (vertical flux of zonal momentum)   Req. [ucomp,w] \n' 
                      'my               (vertical flux of merid. momentum)  Req. [vcomp,w]  \n'
                      'ax               (zonal wave-mean flow forcing)      Req. [ucomp,w,rho]  \n'
                      'ay               (merid. wave-mean flow forcing)     Req. [ucomp,w,rho]  \n'
                      'tp_t             (norm. temperature perturbation)    Req. [temp]  \n'
                      '\033[00m')  
=======
                      'msf        (mass stream function)              Req. [vcomp] \n'
                      'ep         (wave potential energy)             Req. [temp] \n'
                      'ek         (wave kinetic energy)               Req. [ucomp,vcomp] \n'
                      'mx         (vertical flux of zonal momentum)   Req. [ucomp,w] \n'
                      'my         (vertical flux of merid. momentum)  Req. [vcomp,w]  \n'
                      'ax         (zonal wave-mean flow forcing)      Req. [ucomp,w,rho]  \n'
                      'ay         (merid. wave-mean flow forcing)     Req. [ucomp,w,rho]  \n'
                      'tp_t       (norm. temperature perturbation)    Req. [temp]  \n'
                      '\033[00m')
>>>>>>> ec55cd59


parser.add_argument('-zdiff','--zdiff', nargs='+',default=[],
                 help="""Differentiate a variable 'var' with respect to the z axis\n"""
                      """A new a variable d_dz_var in [Unit/m] will be added o the file\n"""
                      """> Usage: MarsVars ****.atmos.average.nc -zdiff temp\n"""
                      """ \n""")
parser.add_argument('-col','--col', nargs='+',default=[],
                 help="""Integrate a mixing ratio of a  variable 'var' through the column\n"""
                      """A new a variable  var_col in [kg/m2] will be added o the file\n"""
                      """> Usage: MarsVars ****.atmos.average.nc -col ice_mass \n"""
                      """ \n""")

parser.add_argument('-zd','--zonal_detrend', nargs='+',default=[],
                 help="""Detrend a variable by substracting the zonal mean value \n"""
                      """A new a variable  var_p (for prime) will be added to the file \n"""
                      """> Usage: MarsVars ****.atmos.average.nc -zd ucomp \n"""
                      """ \n""")

parser.add_argument('-dp_to_dz','--dp_to_dz', nargs='+',default=[],
                 help="""Convert aerosols opacities [op/Pa] to [op/m] (-dp_to_dz) and [op/m] to [op/Pa] (-dp_to_dz) \n"""
                      """Req. [DP,DZ] \n"""
                      """A new a variable  var_dp_to_dz will be added to the file \n"""
                      """> Usage: MarsVars ****.atmos.average.nc -dp_to_dz opacity \n"""
                      """  Use -dz_to_dp to convert from [op/m] to [op/Pa]\n""")

parser.add_argument('-dz_to_dp','--dz_to_dp', nargs='+',default=[],help=argparse.SUPPRESS) #same as  --hpf but without the instructions


parser.add_argument('-rm','--remove', nargs='+',default=[],
                 help='Remove any variable from the file  \n'
                      '> Usage: MarsVars ****.atmos.average.nc -rm rho theta \n')

parser.add_argument('-extract','--extract', nargs='+',default=[],
                 help='Extract variable(s) to a new  _extract.nc file \n'
                      '> Usage: MarsVars ****.atmos.average.nc -extract ps ts \n')

parser.add_argument('--debug',  action='store_true', help='Debug flag: release the exceptions')

#=====================================================================
# This is the list of supported variable to add: short name, longname, units
#=====================================================================
<<<<<<< HEAD
VAR= {'rho'             :['density (added postprocessing)', 'kg/m3'],
      'theta'           :['potential temperature (added postprocessing)', 'K'],
      'w'               :['vertical wind (added postprocessing)', 'm/s'],    
      'pfull3D'         :['pressure at layer midpoint (added postprocessing)', 'Pa'], 
      'DP'              :['layer thickness (added postprocessing)', 'Pa'],   
      'zfull'           :['altitude  AGL at layer midpoint (added postprocessing)', 'm'],
      'DZ'              :['layer thickness (added postprocessing)', 'm'],      
      'wdir'            :['wind direction (added postprocessing)', 'deg'],
      'wspeed'          :['wind speed (added postprocessing)', 'm/s'],
      'N'               :['Brunt Vaisala frequency (added postprocessing)', 'rad/s'],   
      'Ri'              :['Richardson number (added postprocessing)', 'none'], 
      'Tco2'            :['condensation temerature of CO2  (added postprocessing)', 'K'],
      'div'             :['divergence of the wind field  (added postprocessing)', 'Hz'],
      'curl'            :['relative vorticity for the wind field  (added postprocessing)', 'Hz'],
      'scorer_wl'       :['Scorer horizontal wavelength L=2.pi/sqrt(l**2)   (added postprocessing)', 'm'],
      'msf'             :['mass stream function  (added postprocessing)', '1.e8 x kg/s'],
      'ep'              :['wave potential energy (added postprocessing)', 'J/kg'],
      'ek'              :['wave kinetic energy (added postprocessing)', 'J/kg'] ,
      'mx'              :['vertical flux of zonal momentum (added postprocessing)', 'J/kg'] ,
      'my'              :['vertical flux of merididional momentum(added postprocessing)', 'J/kg'] ,
      'ax'              :['zonal wave-mean flow forcing (added postprocessing)', 'm/s/s'] ,
      'ay'              :['meridional wave-mean flow forcing (added postprocessing)', 'm/s/s'] ,
      'tp_t'            :['normalized temperature perturbation (added postprocessing)', 'None'],
      'fn'              :['frontogenesis (added postprocessing)', 'K m-1 s-1'],
      'dzTau'           :['dust extinction rate (added postprocessing)', 'km-1'],
      'izTau'           :['ice extinction rate (added postprocessing)', 'km-1'],
      'dst_mass_micro'  :['dust mixing ratio (added postprocessing)', 'kg/kg'],
      'ice_mass_micro'  :['ice mixing ratio (added postprocessing)', 'kg/kg'],
      'Vg_sed'          :['sedimentation rate (added postprocessing)', 'm/s'],
      'w_net'           :['w-Vg_sed (added postprocessing)', 'm/s'],
          }                                                                                                       
=======
VAR= {'rho'       :['density (added postprocessing)','kg/m3'],
      'theta'     :['potential temperature (added postprocessing)','K'],
      'w'         :['vertical wind (added postprocessing)','m/s'],
      'pfull3D'   :['pressure at layer midpoint (added postprocessing)','Pa'],
      'DP'        :['layer thickness (added postprocessing)','Pa'],
      'zfull'     :['altitude  AGL at layer midpoint (added postprocessing)','m'],
      'DZ'        :['layer thickness (added postprocessing)','m'],
      'wdir'      :['wind direction (added postprocessing)','deg'],
      'wspeed'    :['wind speed (added postprocessing)','m/s'],
      'N'         :['Brunt Vaisala frequency (added postprocessing)','rad/s'],
      'Ri'        :['Richardson number (added postprocessing)','none'],
      'Tco2'      :['condensation temerature of CO2  (added postprocessing)','K'],
      'div'       :['divergence of the wind field  (added postprocessing)','Hz'],
      'curl'      :['relative vorticity for the wind field  (added postprocessing)','Hz'],
      'scorer_wl' :['Scorer horizontal wavelength L=2.pi/sqrt(l**2)   (added postprocessing)','m'],
      'msf'       :['mass stream function  (added postprocessing)','1.e8 x kg/s'],
      'ep'        :['wave potential energy (added postprocessing)','J/kg'],
      'ek'        :['wave kinetic energy (added postprocessing)','J/kg'] ,
      'mx'        :['vertical flux of zonal momentum (added postprocessing)','J/kg'] ,
      'my'        :['vertical flux of merididional momentum(added postprocessing)','J/kg'] ,
      'ax'        :['zonal wave-mean flow forcing (added postprocessing)','m/s/s'] ,
      'ay'        :['meridional wave-mean flow forcing (added postprocessing)','m/s/s'] ,
      'tp_t'      :['normalized temperature perturbation (added postprocessing)','None'],
      'fn'        :['frontogenesis (added postprocessing)','K m-1 s-1'],
          }
>>>>>>> ec55cd59
#=====================================================================
#=====================================================================
#=====================================================================
#TODO : if only one time step, reshape from (lev,lat, lon) to (time.lev,lat, lon)

#Fill values for NaN Do not use np.NaN as this would raise issue when running runpinterp
fill_value=0.

#===Define constants=========
global rgas, psrf, Tpole, g, R, Rd, rho_air, rho_dst, rho_ice, Qext_dst, Qext_ice, n0, S0, T0,\
    Cp, Na, amu, amu_co2, mass_co2, sigma, M_co2, N, C_dst, C_ice


rgas        = 189.  # J/(kg-K) => m2/(s2 K)
psrf        = 610.                # Surface P             Pa (kg/ms^2)
Tpole       = 150.                # Temp at pole          K
g           = 3.72  # m/s2
R           = 8.314  # J/ mol. K
Rd          = 192.0     # J kg-1 K-1
rho_air     = psrf/(rgas*Tpole)  # Air Density           kg/m^3
rho_dst     = 2500.             # Particle Density      kg/m^3
#rho_dst     = 3000      # kg m-3,                                               Kleinbohl et al. 2009
rho_ice     = 900       # kg m-3,                                               Heavens et al. 2010
Qext_dst    = 0.35      #                   dust extinction efficiency (MCS),   Kleinbohl et al. 2009
Qext_ice    = 0.773     #                   ice extinction efficiency (MCS),    Heavens et al. 2010
Reff_dst    = 1.06      # micron,           effective dust particle radius,     Kleinbohl et al. 2009
Reff_ice    = 1.41      # micron,           effective ice particle radius,      Heavens et al. 2010
n0          = 1.37*1.e-5          # Sutherland's law      N-s/m^2
S0          = 222                 # Sutherland's law      K
T0          = 273.15              # Sutherland's law      K
Cp          = 735.0 #J/K
Na          = 6.022*1.e23         # Avogadro's            per mol
Kb          = R/Na            # Boltzmann Constant    (m^2kg/s^2K)
amu         = 1.66054*1.e-27      # Atomic Mass Unit      kg/amu
amu_co2     = 44.0                # Molecular Mass of CO2 amu
mass_co2    = amu_co2*amu        # mass 1 CO2 particle   kg
sigma       = 0.63676             # gives an effective variance of 0.5 for dust
M_co2       = 0.044 # kg/mol
N           = 0.01 #rad/s  This is used for the Ep calculation
C_dst       = (4/3)*(rho_dst/Qext_dst)*Reff_dst     # 12114.286 (m-2)
C_ice       = (4/3)*(rho_ice/Qext_ice)*Reff_ice     # 2188.874  (m-2)

#===========================

def compute_p_3D(ps,ak,bk,shape_out):
    """
<<<<<<< HEAD
    Return the 3D pressure field at the layer midpoint. 
=======
    Retunr the 3D pressure field at the layer midpoint.
>>>>>>> ec55cd59
    *** NOTE***
    The shape_out argument ensures that, when time=1 (one timestep) results are returned as (1,lev,lat,lon), not (lev,lat,lon)
    """
    p_3D= fms_press_calc(ps,ak,bk,lev_type='full')
    p_3D=p_3D.transpose(lev_T)# p_3D [lev,tim,lat,lon] ->[tim, lev, lat, lon]
    return p_3D.reshape(shape_out)

<<<<<<< HEAD
# =====================================================================

=======
>>>>>>> ec55cd59
def compute_rho(p_3D,temp):
    """
    Return the density in [kg/m3]
    """
    return p_3D/(rgas*temp)

<<<<<<< HEAD
# =====================================================================

def compute_xzTau(q, temp, lev, const, f_type):
    """
    Return dust or ice extinction in [km-1]
    Adapted from Heavens et al. 2011, observations by MCS (JGR)
    """
    if f_type == 'diurn':
        PT    = np.repeat(lev, (q.shape[0] * q.shape[1] * q.shape[3] * q.shape[4]))
        PT    = np.reshape(PT, (q.shape[2],  q.shape[0],  q.shape[1],  q.shape[3],   q.shape[4]))
        P     = PT.transpose((1,2,0,3,4))       # (lev, tim, tod, lat, lon) -> (tim, tod, lev, lat, lon)
    else:
        PT    = np.repeat(lev, (q.shape[0] * q.shape[2] * q.shape[3]))
        PT    = np.reshape(PT, (q.shape[1],  q.shape[0],  q.shape[2],  q.shape[3]))
        P     = PT.transpose(lev_T)       # (lev, tim, lat, lon) -> (tim, lev, lat, lon)

    rho_z   = P/(Rd*temp)
    xzTau   = (rho_z*(q*1.e6)/const)*1000 # q: kg/kg -> ppm (mg/kg), xzTau: m-1 -> km-1
    return xzTau

# =====================================================================

def compute_mmr(xTau, temp, lev, const, f_type):
    """
    Return dust or ice mixing ratio [kg/kg]
    Adapted from Heavens et al. 2011, observations by MCS (JGR)
    """
    if f_type == 'diurn':
        PT    = np.repeat(lev, (xTau.shape[0] * xTau.shape[1] * xTau.shape[3] * xTau.shape[4]))
        PT    = np.reshape(PT, (xTau.shape[2],  xTau.shape[0],  xTau.shape[1],  xTau.shape[3],   xTau.shape[4]))
        P     = PT.transpose((1,2,0,3,4))       # (lev, tim, tod, lat, lon) -> (tim, tod, lev, lat, lon)
    else:
        PT    = np.repeat(lev, (xTau.shape[0] * xTau.shape[2] * xTau.shape[3]))
        PT    = np.reshape(PT, (xTau.shape[1],  xTau.shape[0],  xTau.shape[2],  xTau.shape[3]))
        P     = PT.transpose(lev_T)       # (lev, tim, lat, lon) -> (tim, lev, lat, lon)

    rho_z = P/(Rd*temp)
    q     = (const*(xTau/1000)/rho_z)/1.e6 # xTau: km-1 -> m-1; q: ppm -> kg/kg
    return q

# =====================================================================
def compute_Vg_sed(xTau, nTau, temp):
    """
    Return sedimentation rate for dust
    """
    r0     = (((3.*xTau) / (4.*np.pi*rho_dst*nTau))**(1/3) * np.exp(-3*(sigma**2)/2))
    Rp     = r0*np.exp(3.5*sigma**2)
    c      = (2/9)*rho_dst*(Rp)**2*g
    eta    = n0*((temp/T0)**(3/2))*((T0+S0)/(temp+S0))
    v      = np.sqrt((3*Kb*temp)/mass_co2)
    mfp    = 2*eta/(rho_air*v)
    Kn     = mfp/Rp
    alpha  = 1.246+0.42*np.exp(-0.87/Kn)
    Vg     = c*(1+alpha*Kn)/eta
    print('computing')
    return Vg

# =====================================================================
def compute_w_net(Vg, wvar):
    """
    Return net vertical wind: w - sedimentation rate (Vg_sed)
    """
    w_net = np.subtract(wvar,Vg)
    return w_net

# =====================================================================

=======
>>>>>>> ec55cd59
def compute_theta(p_3D,ps,temp,f_type):
    """
    Return the potential temperature in [K]
    """
    theta_exp= R/(M_co2*Cp)
    #Broadcast dimensions
    ps_shape=ps.shape
    if f_type=='diurn':
        ps_shape=[ps_shape[0],ps_shape[1],1,ps_shape[2],ps_shape[3]]#(time,tod,lat,lon) is transformed into (time,tod,1,lat,lon)
    else:
        ps_shape=[ps_shape[0],1,ps_shape[1],ps_shape[2]] #(time,lat,lon) is transformed into (time,1,lat,lon)

    return temp*(np.reshape(ps,ps_shape)/p_3D)**(theta_exp)

def compute_w(rho,omega):
    return -omega/(rho*g)

def compute_zfull(ps,ak,bk,temp):
    """
    Compute the altitude AGL in [m]
    """
    dim_out=temp.shape
    zfull=fms_Z_calc(ps,ak,bk,temp.transpose(lev_T),topo=0.,lev_type='full') # (lev, time, tod, lat,lon)
    zfull=zfull.transpose(lev_T_out)# p_3D [lev,tim,lat,lon] ->[tim, lev, lat, lon] # temp: [tim,tod,lev,lat,lon,lev] ->[lev,time, tod,lat, lon]
    return zfull

def compute_zhalf(ps,ak,bk,temp):
    """
    Compute the altitude AGL in [m]
    """
    dim_out=temp.shape
    zhalf=fms_Z_calc(ps,ak,bk,temp.transpose(lev_T),topo=0.,lev_type='half') # temp: [tim,lev,lat,lon,lev] ->[lev,time, lat, lon]
    zhalf=zhalf.transpose(lev_T_out)# p_3D [lev+1,tim,lat,lon] ->[tim, lev+1, lat, lon]
    return zhalf

def compute_DZ_full_pstd(pstd,temp,ftype='average'):
    """
    Return the distance between two layers  mid-point from the standard pressure levels

    Args:
        pstd: 1D  array of standard pressure in [Pa]
        temp : 3D array of temperature
        ftype: 'daily', 'aveage' or 'diurn'
    Returns:
        DZ_full_pstd: 3D array of distancez  between adjacent layers

    *** NOTE***
    In this context p_full = p_std, with the half layers boundaries defined somewhere in between successive layers

    --- Nk --- TOP        ========  p_half
    --- Nk-1 ---
                         --------  p_full = p_std   ^
                                                    | DZ_full_pstd
                         ========  p_half           |
    --- 1 ---            --------  p_full = p_std   v
<<<<<<< HEAD
    --- 0 --- SFC        ========  p_half 
                        / / / / 
    """               
    rgas = 189.  # J/(kg-K) => m2/(s2 K)  
    g    = 3.72  # m/s2   
=======
    --- 0 --- SFC        ========  p_half
                        / / / /
    '''
    rgas = 189.  # J/(kg-K) => m2/(s2 K)
    g    = 3.72  # m/s2
>>>>>>> ec55cd59
    if ftype=='diurn':
        axis=2
    else:
        axis=1

    temp=np.swapaxes(temp,0,axis)

    #Create broadcasting array for pstd
    shape_out=temp.shape
    reshape_shape=[1 for i in range(0,len(shape_out))]
    reshape_shape[0]=len(pstd)  #e.g [28,1,1,1]
    pstd_b=pstd.reshape(reshape_shape)

    DZ_full_pstd=np.zeros_like(temp)

    # We Use the average temperature for both layers

    DZ_full_pstd[0:-1,...]=-rgas*0.5*(temp[1:,...]+temp[0:-1,...])/g*np.log(pstd_b[1:,...]/pstd_b[0:-1,...])

    # There  is nothing to differentiate the last layer with, so we will copy over the value at N-1
    # Note  that unless you fine-tuned the standard pressure  levels to match the model top, there is typically missing data in the
    # last few layers so this is not be a big issue.
    DZ_full_pstd[-1,...]=DZ_full_pstd[-2,...]
    return np.swapaxes(DZ_full_pstd,0,axis)


def compute_N(theta,zfull):
    """
    Compute the Brunt Vaisala freqency in [rad/s]
    """
    dtheta_dz  = dvar_dh(theta.transpose(lev_T),zfull.transpose(lev_T)).transpose(lev_T)
    return np.sqrt(g/theta*dtheta_dz)


def compute_Tco2(P_3D,temp):
    """
    Compute the frost point of CO2 in [K]
    From [Fannale 1982] Mars: The regolit-atmosphere cap system and climate change. Icarus
    """
    return np.where(P_3D<518000,-3167.8/(np.log(0.01*P_3D)-23.23),684.2-92.3*np.log(P_3D)+4.32*np.log(P_3D)**2)

def compute_scorer(N,ucomp,zfull):
    """
    Compute the Scorer wavelenght in [m]
    """
    dudz=dvar_dh(ucomp.transpose(lev_T),zfull.transpose(lev_T)).transpose(lev_T)
    dudz2=dvar_dh(dudz.transpose(lev_T),zfull.transpose(lev_T)).transpose(lev_T)
    scorer2= N**2/ucomp**2 -1./ucomp*dudz2
    return 2*np.pi/np.sqrt(scorer2)

def compute_DP_3D(ps,ak,bk,shape_out):
    """
    Compute the thickness of a layer in [Pa]
    """
    p_half3D= fms_press_calc(ps,ak,bk,lev_type='half') #[lev,tim,lat,lon]
    DP_3D=p_half3D[1:,...,]- p_half3D[0:-1,...]
    DP_3D=DP_3D.transpose(lev_T)# p_3D [lev,tim,lat,lon] ->[tim, lev, lat, lon]
    out=DP_3D.reshape(shape_out)
    return out

def compute_DZ_3D(ps,ak,bk,temp,shape_out):
    """
    Compute the thickness of a layer in [Pa]
    """
    z_half3D= fms_Z_calc(ps,ak,bk,temp.transpose(lev_T),topo=0.,lev_type='half')
    DZ_3D=z_half3D[0:-1,...]-z_half3D[1:,...,] #Note the reverse order as Z decreases with increasing levels
    DZ_3D=DZ_3D.transpose(lev_T)# DZ_3D [lev,tim,lat,lon] ->[tim, lev, lat, lon]
    out=DZ_3D.reshape(shape_out)
    return out

def compute_Ep(temp):
    """
    Return the wave potential energy: Ep= 1/2 (g/N)**2 (T'/T)**2 in [J/kg]
    """
    return 0.5*g**2*(zonal_detrend(temp)/(temp*N))**2

def compute_Ek(ucomp,vcomp):
    """
    Return the wave kinetic energy: Ek= 1/2 (u'**2+v'**2) in[J/kg]
    """
    return 0.5*(zonal_detrend(ucomp)**2+zonal_detrend(vcomp)**2 )

def compute_MF(UVcomp,w):
    """
    Return the zonal or meridional momentum fluxes u'w' or v'w'
    """
    return zonal_detrend(UVcomp)*zonal_detrend(w)

def compute_WMFF(MF,rho,lev,interp_type):
    """
    Return the zonal or meridional wave-mean flow forcing ax= -1/rho d(rho u'w')/dz in [m/s/s]
    ***NOTE***                                            ay= -1/rho d(rho v'w')/dz in [m/s/s]
    For pstd, we have:
        du/dz= (du/dp).(dp/dz) > du/dz=-rho g (du/dp) with dp/dz = -rho g
    """
    #Differentiate the variable
    darr_dz=dvar_dh((rho*MF).transpose(lev_T),lev).transpose(lev_T)

    if interp_type=='pstd':
        # We just computed du/dp, we need to multiply by (-rho g) to obtain du/dz
        return g* darr_dz
    else: #With zagl and zstd, levs are already in meters so we already computed du/dz
        return -1/rho*darr_dz

filepath=os.getcwd()

def main():
    #load all the .nc files
    file_list=parser.parse_args().input_file
    add_list=parser.parse_args().add
    zdiff_list=parser.parse_args().zdiff
    zdetrend_list=parser.parse_args().zonal_detrend
    dp_to_dz_list=parser.parse_args().dp_to_dz
    dz_to_dp_list=parser.parse_args().dz_to_dp
    col_list=parser.parse_args().col
    remove_list=parser.parse_args().remove
    extract_list=parser.parse_args().extract
    debug =parser.parse_args().debug
<<<<<<< HEAD
    
    # The fixed file is needed if pk, bk are not available in the 
    # requested file, or to load the topography is zstd output is 
    # requested 
    name_fixed=find_fixedfile(filepath,file_list[0])
=======
>>>>>>> ec55cd59

    global lev_T #an array to swap vertical axis first and back: [1,0,2,3] for [time,lev,lat,lon], and [2,1,0,3,4]for [tim, tod,lev, lat, lon]
    global lev_T_out #reshape in zfull, zhalf calculation

    #Check if an operation is requested, otherwise print file content.
    if not (add_list or zdiff_list or zdetrend_list or remove_list or col_list or extract_list or dp_to_dz_list or dz_to_dp_list):
        print_fileContent(file_list[0])
<<<<<<< HEAD
        prYellow(""" ***Notice***  No operation requested, use '-add var',  '-zdiff var','-zd var', '-col var', '-rm var' """)
=======
        prYellow(''' ***Notice***  No operation requested, use '-add var',  '-zdiff var','-zd var', '-col var', '-dp_to_dz var', '-rm var' ''')
>>>>>>> ec55cd59
        exit() #Exit cleanly

    #For all the files
    for ifile in file_list:
        #First check if file is present on the disk (Lou only)
        check_file_tape(ifile)

        #=================================================================
        #====================Remove action================================
        #=================================================================

        if remove_list:
            cmd_txt='ncks --version'
            try:
                #If ncks is available, use it:--
                subprocess.check_call(cmd_txt,shell=True,stdout=open(os.devnull, "w"), stderr=open(os.devnull, "w"))
                for ivar in remove_list:
                    print('Creating new file %s without %s:'%(ifile,ivar))
                    cmd_txt='ncks -C -O -x -v %s %s %s'%(ivar,ifile,ifile)
                    try:
                        subprocess.check_call(cmd_txt,shell=True,stdout=open(os.devnull, "w"), stderr=open(os.devnull, "w"))
                    except Exception as exception:
                        print(exception.__class__.__name__ + ": " + exception.message)
            #ncks is not available, we use internal method.
            except subprocess.CalledProcessError:
                f_IN=Dataset(ifile, 'r', format='NETCDF4_CLASSIC')
                ifile_tmp=ifile[:-3]+'_tmp'+'.nc'
                Log=Ncdf(ifile_tmp,'Edited in postprocessing')
                Log.copy_all_dims_from_Ncfile(f_IN)
                Log.copy_all_vars_from_Ncfile(f_IN,remove_list)
                f_IN.close()
                Log.close()
                cmd_txt='mv '+ifile_tmp+' '+ifile
                p = subprocess.run(cmd_txt, universal_newlines=True, shell=True)
                prCyan(ifile+' was updated')

        #=================================================================
        #====================Extract action================================
        #=================================================================

        if extract_list:
            f_IN=Dataset(ifile, 'r', format='NETCDF4_CLASSIC')
            exclude_list = filter_vars(f_IN,parser.parse_args().extract,giveExclude=True) # variable to exclude
            print()
            ifile_tmp=ifile[:-3]+'_extract.nc'
            Log=Ncdf(ifile_tmp,'Edited in postprocessing')
            Log.copy_all_dims_from_Ncfile(f_IN)
            Log.copy_all_vars_from_Ncfile(f_IN,exclude_list)
            f_IN.close()
            Log.close()
            prCyan(ifile+' was created')

        #=================================================================
        #=======================Add action================================
        #=================================================================

        #If the list is not empty, load ak and bk for pressure calculation, those are always needed.
<<<<<<< HEAD
        if add_list: 
            name_fixed=find_fixedfile(filepath,ifile)
            #name_fixed=ifile[0:5]+'.fixed.nc'
=======
        if add_list:
            name_fixed=ifile[0:5]+'.fixed.nc'
>>>>>>> ec55cd59
            f_fixed=Dataset(name_fixed, 'r', format='NETCDF4_CLASSIC')
            variableNames = f_fixed.variables.keys();
            ak=f_fixed.variables['pk'][:]
            bk=f_fixed.variables['bk'][:]
            f_fixed.close()
        #----
            #----Check if the variable is currently supported---
        for ivar in add_list:
            if ivar not in VAR.keys():
                 prRed("Variable '%s' is not supported"%(ivar))
            else:
                print('Processing: %s...'%(ivar))
                try:
                    fileNC=Dataset(ifile, 'a', format='NETCDF4_CLASSIC')
                    f_type,interp_type=FV3_file_type(fileNC)
                    #---temp and ps are always needed---
                    dim_out=fileNC.variables['temp'].dimensions #get dimension
                    temp=fileNC.variables['temp'][:]
                    shape_out=temp.shape
                    if f_type=='diurn':
                        lev_T= [2,1,0,3,4] # [tim, tod,lev, lat, lon] >[lev,tod,time,lat,lon] > [time, tod,lev, lat, lon]
                        #                      0    1   2    3    4      2   1    0   3   4       2    1   0    3    4
                        lev_T_out=[1,2,0,3,4]
                        lev_axis=2 # in atmos_diurn,the levels is the 3rd axis" (time,tod,lev,lat,lon)
                    else:
                        lev_T= [1,0,2,3] # [tim,lev, lat, lon] > [lev,time,lat,lon] > [tim,lev,lat,lon]
                        #                    0   1   2    3        1   0    2    3      1  0    2     3
                        lev_T_out=lev_T
                        lev_axis=1 # in atmos_average, atmos_daily, the levels is the 2nd axis" (time,lev,lat,lon)

                    #~~~~~~~~~~~~~~~~~~~~~~~~~~~~~~~~~~~~~~~~~~~~~~~~~~~~~~
                    #~~~~~~~~~~~~  Non interpolated files ~~~~~~~~~~~~~~~~~
                    #~~~~~~~~~~~~~~~~~~~~~~~~~~~~~~~~~~~~~~~~~~~~~~~~~~~~~~

                    #These are often needed so we will calculate once here
                    if interp_type=='pfull':
                        lev  = fileNC.variables['pfull'][:]
                        ps=fileNC.variables['ps'][:]
                        p_3D=compute_p_3D(ps,ak,bk,shape_out)

                    #If using 'pstd', calculating the 3D pressure field is easy
                    elif interp_type=='pstd':
                        lev=fileNC.variables['pstd'][:]
                        reshape_shape=[1 for i in range(0,len(shape_out))]                 #(  0   1   2   3 )
                        reshape_shape[lev_axis]=len(lev)  #e.g [1,28,1,1]
                        p_3D=lev.reshape(reshape_shape)
                    #If inter_type is 'zstd', or 'zagl', we need the field pfull3D  pre-computed before interpolation.
                    # We use a 'try' statement as some computations (e.g. wind speed) do not require pfull and will work anyway
                    else:
                        try:
                            p_3D=fileNC.variables['pfull3D'][:]
                        except:
                            pass
<<<<<<< HEAD
                            
                    if ivar == 'dzTau':
                        if 'dst_mass_micro' in fileNC.variables.keys():
                            q = fileNC.variables['dst_mass_micro'][:]
                        elif 'dst_mass' in fileNC.variables.keys():
                            q = fileNC.variables['dst_mass'][:]
                        OUT = compute_xzTau(q, temp, lev, C_dst, f_type)

                    if ivar == 'izTau':
                        if 'ice_mass_micro' in fileNC.variables.keys():
                            q = fileNC.variables['ice_mass_micro'][:]
                        elif 'ice_mass' in fileNC.variables.keys():
                            q = fileNC.variables['ice_mass'][:]
                        OUT = compute_xzTau(q, temp, lev, C_ice, f_type)

                    if ivar == 'dst_mass_micro':
                        xTau = fileNC.variables['dzTau'][:]
                        OUT = compute_mmr(xTau, temp, lev, C_dst, f_type)

                    if ivar == 'ice_mass_micro':
                        xTau = fileNC.variables['izTau'][:]
                        OUT = compute_mmr(xTau, temp, lev, C_ice, f_type)

                    if ivar == 'Vg_sed':
                        if 'dst_mass_micro' in fileNC.variables.keys():
                            xTau = fileNC.variables['dst_mass_micro'][:]
                            nTau = fileNC.variables['dst_num_micro'][:]
                        elif 'dst_mass' in fileNC.variables.keys():
                            xTau = fileNC.variables['dst_mass'][:]
                            nTau = fileNC.variables['dst_num'][:]
                        OUT = compute_Vg_sed(xTau, nTau, temp)

                    if ivar == 'w_net':
                        Vg = fileNC.variables['Vg_sed'][:]
                        wvar = fileNC.variables['w'][:]
                        OUT = compute_w_net(Vg, wvar)
                    
=======

>>>>>>> ec55cd59
                    if ivar=='pfull3D': OUT=p_3D
                    if ivar=='DP':      OUT=compute_DP_3D(ps,ak,bk,shape_out)
                    if ivar=='rho':
                        OUT=compute_rho(p_3D,temp)
                    if ivar=='theta':
                        OUT=compute_theta(p_3D,ps,temp,f_type)
                    if ivar=='w':
                        omega=fileNC.variables['omega'][:]
                        rho=compute_rho(p_3D,temp)
                        OUT=compute_w(rho,omega)

                    if ivar=='zfull': OUT=compute_zfull(ps,ak,bk,temp) #TODO not with _pstd
                    if ivar=='DZ': OUT=compute_DZ_3D(ps,ak,bk,temp,shape_out)

                    if ivar=='wspeed' or ivar=='wdir':
                        ucomp=fileNC.variables['ucomp'][:]
                        vcomp=fileNC.variables['vcomp'][:]
                        theta,mag=cart_to_azimut_TR(ucomp,vcomp,mode='from')
                        if ivar=='wdir':OUT=theta
                        if ivar=='wspeed':OUT=mag

                    if ivar=='N':
                        theta=compute_theta(p_3D,ps,temp,f_type)
                        zfull=compute_zfull(ps,ak,bk,temp)  #TODO not with _pstd
                        OUT=compute_N(theta,zfull)

                    if ivar=='Ri':
                        theta=compute_theta(p_3D,ps,temp,f_type)
                        zfull=compute_zfull(ps,ak,bk,temp) #TODO not with _pstd
                        N=compute_N(theta,zfull)

                        ucomp=fileNC.variables['ucomp'][:]
                        vcomp=fileNC.variables['vcomp'][:]
                        du_dz=dvar_dh(ucomp.transpose(lev_T),zfull.transpose(lev_T)).transpose(lev_T)
                        dv_dz=dvar_dh(vcomp.transpose(lev_T),zfull.transpose(lev_T)).transpose(lev_T)
                        OUT=N**2/(du_dz**2+dv_dz**2)

                    if ivar=='Tco2':OUT=compute_Tco2(p_3D,temp)

                    if ivar=='scorer_wl':
                        ucomp=fileNC.variables['ucomp'][:]
                        theta=compute_theta(p_3D,ps,temp,f_type)
                        zfull=compute_zfull(ps,ak,bk,temp)
                        N=compute_N(theta,zfull)
                        OUT=compute_scorer(N,ucomp,zfull)

                    if ivar in ['div','curl','fn']:
                        lat=fileNC.variables['lat'][:]
                        lon=fileNC.variables['lon'][:]
                        ucomp=fileNC.variables['ucomp'][:]
                        vcomp=fileNC.variables['vcomp'][:]

                    if ivar =='div': OUT=spherical_div(ucomp,vcomp,lon,lat,R=3400*1000.,spacing='regular')
                    if ivar =='curl':OUT=spherical_curl(ucomp,vcomp,lon,lat,R=3400*1000.,spacing='regular')
                    if ivar =='fn':
                        theta=fileNC.variables['theta'][:]
                        OUT=frontogenesis(ucomp,vcomp,theta,lon,lat,R=3400*1000.,spacing='regular')

                    #~~~~~~~~~~~~~~~~~~~~~~~~~~~~~~~~~~~~~~~~~~~~~~~~~~~~~~~~
                    #~~~~~~~~~~~~~~~   Interpolated files ~~~~~~~~~~~~~~~~~~~
                    #~~~~~~~~~~~~~~~~~~~~~~~~~~~~~~~~~~~~~~~~~~~~~~~~~~~~~~~~

                    #Common to all interpolated files:
                    if interp_type!='pfull':
                        lev=fileNC.variables[interp_type][:]

                    if ivar=='msf':
                        vcomp=fileNC.variables['vcomp'][:]
                        lat=fileNC.variables['lat'][:]
                        if f_type=='diurn':
                            #[time,tod,lev,lat,lon] > [lev,lat,time,tod,lon]  >  [time,tod,lev,lat,lon]
                            #  0    1   2   3   4       2   3    0   1   4         2    3   0   1   4
                            OUT=mass_stream(vcomp.transpose([2,3,0,1,4]),lat,lev,type=interp_type).transpose([2,3,0,1,4])
                        else:
                            #[time,lev,lat,lon] > [lev,lat,lon,time]  >  [time,lev,lat,lon]
                            #  0    1   2   3       1   2    3   0         3    0   1   2
                            OUT=mass_stream(vcomp.transpose([1,2,3,0]),lat,lev,type=interp_type).transpose([3,0,1,2])

                    if ivar=='ep':
                        #TODO    N=fileNC.variables['N'][:]  >>> Replaced by constant N=0.01
                        OUT=compute_Ep(temp)
                    if ivar=='ek':
                        ucomp=fileNC.variables['ucomp'][:]
                        vcomp=fileNC.variables['vcomp'][:]
                        OUT=compute_Ek(ucomp,vcomp)

                    if ivar=='mx':OUT=compute_MF(fileNC.variables['ucomp'][:],fileNC.variables['w'][:])

                    if ivar=='my':OUT=compute_MF(fileNC.variables['vcomp'][:],fileNC.variables['w'][:])

                    if ivar=='ax':
                        mx=compute_MF(fileNC.variables['ucomp'][:],fileNC.variables['w'][:])
                        rho=fileNC.variables['rho'][:]
                        OUT=compute_WMFF(mx,rho,lev,interp_type)

                    if ivar=='ay':
                        my=compute_MF(fileNC.variables['vcomp'][:],fileNC.variables['w'][:])
                        rho=fileNC.variables['rho'][:]
                        OUT=compute_WMFF(my,rho,lev,interp_type)

                    if ivar=='tp_t':OUT=zonal_detrend(temp)/temp

                    #filter nan for native files
                    if interp_type=='pfull':
                        OUT[np.isnan(OUT)]=fill_value

                    #Add nan for interpolated file
                    else :
                        with warnings.catch_warnings():
                            warnings.simplefilter("ignore", category=RuntimeWarning)
                            OUT[OUT>1.e30]=np.NaN
                            OUT[OUT<-1.e30]=np.NaN

                    #Log the variable
                    var_Ncdf = fileNC.createVariable(ivar,'f4',dim_out)
                    var_Ncdf.long_name=VAR[ivar][0]
                    var_Ncdf.units=    VAR[ivar][1]
                    var_Ncdf[:]= OUT
                    fileNC.close()

                    print('%s: \033[92mDone\033[00m'%(ivar))
                except Exception as exception:
                    if debug:raise
                    if str(exception)=='NetCDF: String match to name in use':
                        prYellow("""***Error*** Variable already exists""")
                        prYellow("""Delete existing variables %s with 'MarsVars.py %s -rm %s'"""%(ivar,ifile,ivar))

        #=================================================================
        #=============Vertical Differentiation action=====================
        #=================================================================

        #ak and bk are needed to derive the distance between layer pfull
<<<<<<< HEAD
        if zdiff_list: 
            name_fixed=find_fixedfile(filepath,ifile)
            #name_fixed=ifile[0:5]+'.fixed.nc'
=======
        if zdiff_list:
            name_fixed=ifile[0:5]+'.fixed.nc'
>>>>>>> ec55cd59
            f_fixed=Dataset(name_fixed, 'r', format='NETCDF4_CLASSIC')
            variableNames = f_fixed.variables.keys();
            ak=np.array(f_fixed.variables['pk'])
            bk=np.array(f_fixed.variables['bk'])
            f_fixed.close()

        for idiff in zdiff_list:
            fileNC=Dataset(ifile, 'a', format='NETCDF4_CLASSIC')
            f_type,interp_type=FV3_file_type(fileNC)
            if idiff not in fileNC.variables.keys():
                prRed("zdiff error: variable '%s' is not present in %s"%(idiff, ifile))
                fileNC.close()
            else:
                print('Differentiating: %s...'%(idiff))
                if f_type=='diurn':
                    lev_T= [2,1,0,3,4] # [tim, tod,lev, lat, lon]
                else: #[time,lat,lon]
                    lev_T= [1,0,2,3] # [tim,lev, lat, lon]
                try:
                    var=fileNC.variables[idiff][:]
                    newUnits=getattr(fileNC.variables[idiff],'units','')[:-2]+'/m]' #remove the last ']' to update units, e.g turn '[kg]' to '[kg/m]'
                    newLong_name='vertical gradient of '+getattr(fileNC.variables[idiff],'long_name','')
                    #---temp and ps are always needed---
                    dim_out=fileNC.variables['temp'].dimensions #get dimension
                    if interp_type=='pfull':
                        temp=fileNC.variables['temp'][:]
                        ps=fileNC.variables['ps'][:]
                        zfull=fms_Z_calc(ps,ak,bk,temp.transpose(lev_T),topo=0.,lev_type='full') #z is first axis
                        # atmos_average: zfull= (lev, time, lat, lon)
                        # atmos_diurn :   zfull= (lev, tod, time, lat, lon)
                        #differentiate the variable with respect to z:
                        darr_dz=dvar_dh(var.transpose(lev_T),zfull).transpose(lev_T)

                    elif interp_type=='pstd':
                        #If pstd, we need the zfull variable
                        if 'zfull' in fileNC.variables.keys():
                            zfull=fileNC.variables['zfull'][:]
                            darr_dz=dvar_dh(var.transpose(lev_T),zfull.transpose(lev_T)).transpose(lev_T)
                        else:
                            lev=fileNC.variables[interp_type][:]
                            temp=fileNC.variables['temp'][:]
                            dzfull_pstd=compute_DZ_full_pstd(lev,temp)
                            darr_dz=dvar_dh(var.transpose(lev_T)).transpose(lev_T)/dzfull_pstd

                    elif interp_type in ['zagl','zstd']: #zagl, zstd
                        lev=fileNC.variables[interp_type][:]
                        darr_dz=dvar_dh(var.transpose(lev_T),lev).transpose(lev_T)


                    #Log the variable
                    var_Ncdf = fileNC.createVariable('d_dz_'+idiff,'f4',dim_out)
                    var_Ncdf.long_name=newLong_name
                    var_Ncdf.units=   newUnits
                    var_Ncdf[:]=  darr_dz
                    fileNC.close()

                    print('%s: \033[92mDone\033[00m'%('d_dz_'+idiff))
                except Exception as exception:
                    if debug:raise
                    if str(exception)=='NetCDF: String match to name in use':
                        prYellow("""***Error*** Variable already exists""")
                        prYellow("""Delete existing variable %s with 'MarsVars %s -rm %s'"""%('d_dz_'+idiff,ifile,'d_dz_'+idiff))


        #=================================================================
        #================ Zonal detrending action=========================
        #=================================================================


        for izdetrend in zdetrend_list:
            fileNC=Dataset(ifile, 'a', format='NETCDF4_CLASSIC')
            f_type,interp_type=FV3_file_type(fileNC)
            if izdetrend not in fileNC.variables.keys():
                prRed("zdiff error: variable '%s' is not present in %s"%(izdetrend, ifile))
                fileNC.close()
            else:
                print('Detrending: %s...'%(izdetrend))

                try:
                    var=fileNC.variables[izdetrend][:]
                    newUnits=getattr(fileNC.variables[izdetrend],'units','')
                    newLong_name='zonal perturbation of '+getattr(fileNC.variables[izdetrend],'long_name','')
                    dim_out=fileNC.variables[izdetrend].dimensions #get dimension

                    #Log the variable
                    var_Ncdf = fileNC.createVariable(izdetrend+'_p','f4',dim_out)
                    var_Ncdf.long_name=newLong_name
                    var_Ncdf.units=   newUnits
                    var_Ncdf[:]=  zonal_detrend(var)
                    fileNC.close()

                    print('%s: \033[92mDone\033[00m'%(izdetrend+'_p'))
                except Exception as exception:
                    if debug:raise
                    if str(exception)=='NetCDF: String match to name in use':
                        prYellow("""***Error*** Variable already exists""")
                        prYellow("""Delete existing variable %s with 'MarsVars %s -rm %s'"""%('d_dz_'+idiff,ifile,'d_dz_'+idiff))


        #=================================================================
        #======= Opacity conversion from dp_to_dz and dz_to_dp ===========
        #=================================================================

        #dp_to_dz
        for idp_to_dz in dp_to_dz_list:
            fileNC=Dataset(ifile, 'a', format='NETCDF4_CLASSIC')
            f_type,interp_type=FV3_file_type(fileNC)
            if idp_to_dz not in fileNC.variables.keys():
                prRed("dp_to_dz error: variable '%s' is not present in %s"%(idp_to_dz, ifile))
                fileNC.close()
            else:
                print('Converting: %s...'%(idp_to_dz))

                try:
                    var=fileNC.variables[idp_to_dz][:]
                    newUnits=getattr(fileNC.variables[idp_to_dz],'units','')+'/m'
                    newLong_name=getattr(fileNC.variables[idp_to_dz],'long_name','')+' rescaled to meters-1'
                    dim_out=fileNC.variables[idp_to_dz].dimensions #get dimension

                    #Log the variable
                    var_Ncdf = fileNC.createVariable(idp_to_dz+'_dp_to_dz','f4',dim_out)
                    var_Ncdf.long_name=newLong_name
                    var_Ncdf.units=   newUnits
                    var_Ncdf[:]=  var*fileNC.variables['DP'][:]/fileNC.variables['DZ'][:]
                    fileNC.close()

                    print('%s: \033[92mDone\033[00m'%(idp_to_dz+'_dp_to_dz'))
                except Exception as exception:
                    if debug:raise
                    if str(exception)=='NetCDF: String match to name in use':
                        prYellow("""***Error*** Variable already exists""")
                        prYellow("""Delete existing variable %s with 'MarsVars %s -rm %s'"""%(idp_to_dz+'_dp_to_dz',ifile,idp_to_dz+'_dp_to_dz'))
       #dz_to_dp
        for idz_to_dp in dz_to_dp_list:
            fileNC=Dataset(ifile, 'a', format='NETCDF4_CLASSIC')
            f_type,interp_type=FV3_file_type(fileNC)
            if idz_to_dp not in fileNC.variables.keys():
                prRed("dz_to_dp error: variable '%s' is not present in %s"%(idz_to_dp, ifile))
                fileNC.close()
            else:
                print('Converting: %s...'%(idz_to_dp))

                try:
                    var=fileNC.variables[idz_to_dp][:]
                    newUnits=getattr(fileNC.variables[idz_to_dp],'units','')+'/m'
                    newLong_name=getattr(fileNC.variables[idz_to_dp],'long_name','')+' rescaled to Pa-1'
                    dim_out=fileNC.variables[idz_to_dp].dimensions #get dimension

                    #Log the variable
                    var_Ncdf = fileNC.createVariable(idz_to_dp+'_dz_to_dp','f4',dim_out)
                    var_Ncdf.long_name=newLong_name
                    var_Ncdf.units=   newUnits
                    var_Ncdf[:]=  var*fileNC.variables['DZ'][:]/fileNC.variables['DP'][:]
                    fileNC.close()

                    print('%s: \033[92mDone\033[00m'%(idz_to_dp+'_dz_to_dp'))
                except Exception as exception:
                    if debug:raise
                    if str(exception)=='NetCDF: String match to name in use':
                        prYellow("""***Error*** Variable already exists""")
                        prYellow("""Delete existing variable %s with 'MarsVars.py %s -rm %s'"""%(idp_to_dz+'_dp_to_dz',ifile,idp_to_dz+'_dp_to_dz'))


        #=================================================================
        #=============  Column  integration   ============================
        #=================================================================
        """
                          z_top
                          ⌠
        We have col=      ⌡ var rho dz  with dp/dz=-rho g => rho dz = -dp/g
                          0

                      ___ p_sfc
             >  col = \
                      /__ (var dp/g)
                        p_top
<<<<<<< HEAD
        """ 
=======
        '''
>>>>>>> ec55cd59
        #ak and bk are needed to derive the distance between layer pfull
        if col_list:
            name_fixed=find_fixedfile(filepath,ifile)
            #name_fixed=ifile[0:5]+'.fixed.nc'
            f_fixed=Dataset(name_fixed, 'r', format='NETCDF4_CLASSIC')
            variableNames = f_fixed.variables.keys();
            ak=np.array(f_fixed.variables['pk'])
            bk=np.array(f_fixed.variables['bk'])
            f_fixed.close()

        for icol in col_list:
            fileNC=Dataset(ifile, 'a') #, format='NETCDF4_CLASSIC
            f_type,interp_type=FV3_file_type(fileNC)
            if icol not in fileNC.variables.keys():
                prRed("column integration error: variable '%s' is not present in %s"%(icol, ifile))
                fileNC.close()
            else:
                print('Performing colum integration: %s...'%(icol))

                try:
                    var=fileNC.variables[icol][:]
                    #prRed(fileNC.variables[icol].units+'|')
                    newUnits=getattr(fileNC.variables[icol],'units','')[:-3]+'/m2' # turn 'kg/kg'> to 'kg/m2'
                    newLong_name='column integration of '+getattr(fileNC.variables[icol],'long_name','')

                    #---temp and ps are always needed---
                    dim_in=fileNC.variables['temp'].dimensions #get dimension
                    shape_in=fileNC.variables['temp'].shape
                    #TODO edged cases where time =1
                    if f_type=='diurn':
                        #[time,tod,lat,lon]
                        lev_T= [2,1,0,3,4] # [tim, tod,lev, lat, lon]
                        dim_out=tuple([dim_in[0],dim_in[1],dim_in[3],dim_in[4]])
                        lev_axis=2 # in atmos_diurn,the levels is the 3rd axis" (time,tod,lev,lat,lon)
                    else: #[time,lat,lon]
                        lev_T= [1,0,2,3] # [tim,lev, lat, lon]
                        dim_out=tuple([dim_in[0],dim_in[2],dim_in[3]])
                        lev_axis=1

                    ps=fileNC.variables['ps'][:]
                    DP=compute_DP_3D(ps,ak,bk,shape_in)
                    out=np.sum(var*DP/g,axis=lev_axis)

                    #Log the variable
                    var_Ncdf = fileNC.createVariable(icol+'_col','f4',dim_out)
                    var_Ncdf.long_name=newLong_name
                    var_Ncdf.units=   newUnits
                    var_Ncdf[:]=  out

                    fileNC.close()

                    print('%s: \033[92mDone\033[00m'%(icol+'_col'))
                except Exception as exception:
                    if debug:raise
                    if str(exception)=='NetCDF: String match to name in use':
                        prYellow("""***Error*** Variable already exists""")
                        prYellow("""Delete existing variable %s with 'MarsVars %s -rm %s'"""%(icol+'_col',ifile,icol+'_col'))


if __name__ == '__main__':
    main()
#<|MERGE_RESOLUTION|>--- conflicted
+++ resolved
@@ -44,7 +44,6 @@
                  help='Add a new variable to file  \n'
                       '> Usage: MarsVars ****.atmos.average.nc -add rho\n'
                       '\033[96mON NATIVE FILES:\n'
-<<<<<<< HEAD
                       'rho              (density)                         Req. [ps,temp] \n'
                       'theta            (pot. temperature)                Req. [ps,temp] \n'
                       'pfull3D          (pressure at layer midpoint)      Req. [ps,temp] \n' 
@@ -67,7 +66,6 @@
                       'ice_mass_micro   (ice mixing ratio)                Req. [izTau,temp] \n'
                       'Vg_sed           (sedimentation rate)              Req. [dst_mass_micro,dst_num_micro,temp] \n'
                       'w_net            (net vertical winds (w-Vg_sed))   Req. [w,Vg_sed] \n'
-=======
                       'rho        (density)                         Req. [ps,temp] \n'
                       'theta      (pot. temperature)                Req. [ps,temp] \n'
                       'pfull3D    (pressure at layer midpoint)      Req. [ps,temp] \n'
@@ -84,13 +82,11 @@
                       'div        (divergence)                      Req. [ucomp,vcomp] \n'
                       'curl       (relative vorticity)              Req. [ucomp,vcomp] \n'
                       'fn         (frontogenesis)                   Req. [ucomp,vcomp,theta] \n'
->>>>>>> ec55cd59
                       ' \nNOTE:                    \n'
                       '     Some support on interpolated files, in particular if pfull3D \n'
                       '         and zfull are added before interpolation to _pstd, _zagl, _zstd. \n'
                       '\033[00m\n'
                       '\033[93mON INTERPOLATED FILES :                                     \n'
-<<<<<<< HEAD
                       'msf              (mass stream function)              Req. [vcomp] \n'
                       'ep               (wave potential energy)             Req. [temp] \n'
                       'ek               (wave kinetic energy)               Req. [ucomp,vcomp] \n'
@@ -100,7 +96,6 @@
                       'ay               (merid. wave-mean flow forcing)     Req. [ucomp,w,rho]  \n'
                       'tp_t             (norm. temperature perturbation)    Req. [temp]  \n'
                       '\033[00m')  
-=======
                       'msf        (mass stream function)              Req. [vcomp] \n'
                       'ep         (wave potential energy)             Req. [temp] \n'
                       'ek         (wave kinetic energy)               Req. [ucomp,vcomp] \n'
@@ -110,7 +105,6 @@
                       'ay         (merid. wave-mean flow forcing)     Req. [ucomp,w,rho]  \n'
                       'tp_t       (norm. temperature perturbation)    Req. [temp]  \n'
                       '\033[00m')
->>>>>>> ec55cd59
 
 
 parser.add_argument('-zdiff','--zdiff', nargs='+',default=[],
@@ -153,7 +147,6 @@
 #=====================================================================
 # This is the list of supported variable to add: short name, longname, units
 #=====================================================================
-<<<<<<< HEAD
 VAR= {'rho'             :['density (added postprocessing)', 'kg/m3'],
       'theta'           :['potential temperature (added postprocessing)', 'K'],
       'w'               :['vertical wind (added postprocessing)', 'm/s'],    
@@ -185,7 +178,6 @@
       'Vg_sed'          :['sedimentation rate (added postprocessing)', 'm/s'],
       'w_net'           :['w-Vg_sed (added postprocessing)', 'm/s'],
           }                                                                                                       
-=======
 VAR= {'rho'       :['density (added postprocessing)','kg/m3'],
       'theta'     :['potential temperature (added postprocessing)','K'],
       'w'         :['vertical wind (added postprocessing)','m/s'],
@@ -211,7 +203,6 @@
       'tp_t'      :['normalized temperature perturbation (added postprocessing)','None'],
       'fn'        :['frontogenesis (added postprocessing)','K m-1 s-1'],
           }
->>>>>>> ec55cd59
 #=====================================================================
 #=====================================================================
 #=====================================================================
@@ -258,11 +249,8 @@
 
 def compute_p_3D(ps,ak,bk,shape_out):
     """
-<<<<<<< HEAD
     Return the 3D pressure field at the layer midpoint. 
-=======
     Retunr the 3D pressure field at the layer midpoint.
->>>>>>> ec55cd59
     *** NOTE***
     The shape_out argument ensures that, when time=1 (one timestep) results are returned as (1,lev,lat,lon), not (lev,lat,lon)
     """
@@ -270,18 +258,14 @@
     p_3D=p_3D.transpose(lev_T)# p_3D [lev,tim,lat,lon] ->[tim, lev, lat, lon]
     return p_3D.reshape(shape_out)
 
-<<<<<<< HEAD
 # =====================================================================
 
-=======
->>>>>>> ec55cd59
 def compute_rho(p_3D,temp):
     """
     Return the density in [kg/m3]
     """
     return p_3D/(rgas*temp)
 
-<<<<<<< HEAD
 # =====================================================================
 
 def compute_xzTau(q, temp, lev, const, f_type):
@@ -349,8 +333,6 @@
 
 # =====================================================================
 
-=======
->>>>>>> ec55cd59
 def compute_theta(p_3D,ps,temp,f_type):
     """
     Return the potential temperature in [K]
@@ -406,19 +388,16 @@
                                                     | DZ_full_pstd
                          ========  p_half           |
     --- 1 ---            --------  p_full = p_std   v
-<<<<<<< HEAD
     --- 0 --- SFC        ========  p_half 
                         / / / / 
     """               
     rgas = 189.  # J/(kg-K) => m2/(s2 K)  
     g    = 3.72  # m/s2   
-=======
     --- 0 --- SFC        ========  p_half
                         / / / /
     '''
     rgas = 189.  # J/(kg-K) => m2/(s2 K)
     g    = 3.72  # m/s2
->>>>>>> ec55cd59
     if ftype=='diurn':
         axis=2
     else:
@@ -537,14 +516,11 @@
     remove_list=parser.parse_args().remove
     extract_list=parser.parse_args().extract
     debug =parser.parse_args().debug
-<<<<<<< HEAD
     
     # The fixed file is needed if pk, bk are not available in the 
     # requested file, or to load the topography is zstd output is 
     # requested 
     name_fixed=find_fixedfile(filepath,file_list[0])
-=======
->>>>>>> ec55cd59
 
     global lev_T #an array to swap vertical axis first and back: [1,0,2,3] for [time,lev,lat,lon], and [2,1,0,3,4]for [tim, tod,lev, lat, lon]
     global lev_T_out #reshape in zfull, zhalf calculation
@@ -552,11 +528,8 @@
     #Check if an operation is requested, otherwise print file content.
     if not (add_list or zdiff_list or zdetrend_list or remove_list or col_list or extract_list or dp_to_dz_list or dz_to_dp_list):
         print_fileContent(file_list[0])
-<<<<<<< HEAD
         prYellow(""" ***Notice***  No operation requested, use '-add var',  '-zdiff var','-zd var', '-col var', '-rm var' """)
-=======
         prYellow(''' ***Notice***  No operation requested, use '-add var',  '-zdiff var','-zd var', '-col var', '-dp_to_dz var', '-rm var' ''')
->>>>>>> ec55cd59
         exit() #Exit cleanly
 
     #For all the files
@@ -614,14 +587,11 @@
         #=================================================================
 
         #If the list is not empty, load ak and bk for pressure calculation, those are always needed.
-<<<<<<< HEAD
         if add_list: 
             name_fixed=find_fixedfile(filepath,ifile)
             #name_fixed=ifile[0:5]+'.fixed.nc'
-=======
         if add_list:
             name_fixed=ifile[0:5]+'.fixed.nc'
->>>>>>> ec55cd59
             f_fixed=Dataset(name_fixed, 'r', format='NETCDF4_CLASSIC')
             variableNames = f_fixed.variables.keys();
             ak=f_fixed.variables['pk'][:]
@@ -675,7 +645,6 @@
                             p_3D=fileNC.variables['pfull3D'][:]
                         except:
                             pass
-<<<<<<< HEAD
                             
                     if ivar == 'dzTau':
                         if 'dst_mass_micro' in fileNC.variables.keys():
@@ -713,9 +682,6 @@
                         wvar = fileNC.variables['w'][:]
                         OUT = compute_w_net(Vg, wvar)
                     
-=======
-
->>>>>>> ec55cd59
                     if ivar=='pfull3D': OUT=p_3D
                     if ivar=='DP':      OUT=compute_DP_3D(ps,ak,bk,shape_out)
                     if ivar=='rho':
@@ -848,14 +814,11 @@
         #=================================================================
 
         #ak and bk are needed to derive the distance between layer pfull
-<<<<<<< HEAD
         if zdiff_list: 
             name_fixed=find_fixedfile(filepath,ifile)
             #name_fixed=ifile[0:5]+'.fixed.nc'
-=======
         if zdiff_list:
             name_fixed=ifile[0:5]+'.fixed.nc'
->>>>>>> ec55cd59
             f_fixed=Dataset(name_fixed, 'r', format='NETCDF4_CLASSIC')
             variableNames = f_fixed.variables.keys();
             ak=np.array(f_fixed.variables['pk'])
@@ -1032,11 +995,7 @@
              >  col = \
                       /__ (var dp/g)
                         p_top
-<<<<<<< HEAD
         """ 
-=======
-        '''
->>>>>>> ec55cd59
         #ak and bk are needed to derive the distance between layer pfull
         if col_list:
             name_fixed=find_fixedfile(filepath,ifile)
