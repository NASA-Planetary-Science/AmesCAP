--- conflicted
+++ resolved
@@ -14,40 +14,7 @@
 import glob
 import numpy as np
 from netCDF4 import Dataset
-<<<<<<< HEAD
 from base_test import BaseTestCase
-
-class TestMarsFiles(BaseTestCase):
-    """Integration test suite for MarsFiles"""
-
-    PREFIX = "MarsFiles_test_"
-    FILESCRIPT = "create_ames_gcm_files.py"
-    SHORTFILE = "short"
-
-    # Verify files were created
-    expected_files = [
-        '01336.atmos_average.nc',
-        '01336.atmos_average_pstd_c48.nc',
-        '01336.atmos_daily.nc',
-        '01336.atmos_diurn.nc',
-        '01336.atmos_diurn_pstd.nc',
-        '01336.fixed.nc'
-    ]
-    # Remove files created by the tests
-    output_patterns = [
-        '*_T.nc',
-        '*_to_average.nc',
-        '*_to_diurn.nc',
-        '*_tide_decomp*.nc',
-        '*_hpt*.nc',
-        '*_lpt*.nc',
-        '*_bpt*.nc',
-        '*_regrid.nc',
-        '*_zavg*.nc',
-        '*_Ls*_*.nc',
-        '*_lat_*_*.nc'
-    ]
-=======
 import time
 
 # Check if pyshtools is available
@@ -57,7 +24,7 @@
 except ImportError:
     HAVE_PYSHTOOLS = False
     
-class TestMarsFiles(unittest.TestCase):
+class TestMarsFiles(BaseTestCase):
     """Integration test suite for MarsFiles"""
 
     # Class attribute for storing modified files
@@ -215,7 +182,6 @@
             shutil.rmtree(cls.test_dir, ignore_errors=True)
         except Exception as e:
             print(f"Warning: Could not remove test directory {cls.test_dir}: {e}")
->>>>>>> 6a829dca
 
     def run_mars_files(self, args):
         """
